﻿{
    "version": 6,
    "cmakeMinimumRequired": {
        "major": 3,
        "minor": 29,
        "patch": 2
    },
    "configurePresets": [
        {
            "name": "conf-common",
            "description": "Configure with vcpkg toolchain and generate Ninja project files for all configurations",
            "hidden": true,
            "generator": "Ninja Multi-Config",
            "binaryDir": "${sourceDir}/Build/${presetName}",
            "installDir": "${sourceDir}/Install/${presetName}",
            "warnings": { "dev": false },
            "environment": {
                "MIMALLOC_DISABLE_REDIRECT": "1"
            },
            "architecture": {
                "value": "x64",
                "strategy": "external"
            }
        },
        {
            "name": "conf-windows-common",
            "description": "Windows settings for MSBuild toolchain that apply to msvc and clang",
            "hidden": true,
            "inherits": "conf-common",
            "condition": {
                "type": "equals",
                "lhs": "${hostSystemName}",
                "rhs": "Windows"
            },
            "toolset": {
                "value": "host=x64",
                "strategy": "external"
            }
        },
        {
            "name": "conf-unixlike-common",
            "description": "Unix-like OS settings for gcc and clang toolchains",
            "hidden": true,
            "inherits": "conf-common",
            "condition": {
                "type": "inList",
                "string": "${hostSystemName}",
                "list": [
                    "Linux",
                    "Darwin"
                ]
            }
        },
        {
            "name": "windows-msvc",
            "displayName": "Game Build (MSVC)",
            "description": "Target Windows with the msvc compiler",
            "inherits": "conf-windows-common",
            "cacheVariables": {
                "CMAKE_C_COMPILER": "cl",
                "CMAKE_CXX_COMPILER": "cl"
            }
        },
        {
            "name": "windows-msvc-editor",
            "displayName": "Editor Build (MSVC)",
            "description": "Target Windows with the msvc compiler. Editor build.",
            "inherits": "windows-msvc",
            "cacheVariables": {
                "DIVIDE_STARTUP_TYPE": "IN_EDITOR"
            }
        },
        {
<<<<<<< HEAD
=======
            "name": "windows-msvc-editor-asan",
            "displayName": "Editor Build (MSVC)",
            "description": "Target Windows with the msvc compiler. Editor build.",
            "inherits": "windows-msvc",
            "cacheVariables": {
                "DIVIDE_STARTUP_TYPE": "IN_EDITOR",
                "RUN_ASAN": true,
                "RUN_UBSAN": true
            }
        },
        {
>>>>>>> c8e348d2
            "name": "windows-clang",
            "displayName": "Game Build (Win64 - CLANG)",
            "description": "Target Windows with the clang compiler",
            "inherits": "conf-windows-common",
            "cacheVariables": {
                "CMAKE_C_COMPILER": "clang-cl",
                "CMAKE_CXX_COMPILER": "clang-cl"
            }
        },
        {
            "name": "windows-clang-editor",
            "displayName": "Editor Build (Win64 - CLANG)",
            "description": "Target Windows with the clang compiler. Editor build.",
            "inherits": "windows-clang",
            "cacheVariables": {
                "DIVIDE_STARTUP_TYPE": "IN_EDITOR"
            }
        },
        {
<<<<<<< HEAD
=======
            "name": "windows-clang-editor-asan",
            "displayName": "Editor Build (Win64 - CLANG)",
            "description": "Target Windows with the clang compiler. Editor build.",
            "inherits": "windows-clang",
            "cacheVariables": {
                "DIVIDE_STARTUP_TYPE": "IN_EDITOR",
                "RUN_ASAN": true,
                "RUN_UBSAN": true
            }
        },
        {
>>>>>>> c8e348d2
            "name": "unixlike-gcc",
            "displayName": "Game Build (GCC)",
            "description": "Target Unix-like OS with the gcc compiler",
            "inherits": "conf-unixlike-common",
            "cacheVariables": {
                "CMAKE_C_COMPILER": "gcc",
                "CMAKE_CXX_COMPILER": "g++"
            }
        },
        {
            "name": "unixlike-gcc-editor",
            "displayName": "Editor Build (GCC)",
            "description": "Target Unix-like OS with the gcc compiler. Editor build.",
            "inherits": "unixlike-gcc",
            "cacheVariables": {
                "DIVIDE_STARTUP_TYPE": "IN_EDITOR"
            }
        },
        {
            "name": "unixlike-clang",
            "displayName": "Game Build (Linux - CLANG)",
            "description": "Target Unix-like OS with the clang compiler",
            "inherits": "conf-unixlike-common",
            "cacheVariables": {
                "CMAKE_C_COMPILER": "clang",
                "CMAKE_CXX_COMPILER": "clang++"
            }
        },
        {
            "name": "unixlike-clang-editor",
            "displayName": "Editor Build (Linux - CLANG)",
            "description": "Target Unix-like OS with the clang compiler. Editor build.",
            "inherits": "unixlike-clang",
            "cacheVariables": {
                "DIVIDE_STARTUP_TYPE": "IN_EDITOR"
            }
        }
    ],
    "buildPresets": [
        {
<<<<<<< HEAD
=======
            "name": "windows-msvc-profile-editor-asan",
            "configurePreset": "windows-msvc-editor-asan",
            "configuration": "RelWithDebInfo"
        },
        {
>>>>>>> c8e348d2
            "name": "windows-msvc-debug-editor",
            "configurePreset": "windows-msvc-editor",
            "configuration": "Debug"
        },
        {
            "name": "windows-msvc-profile-editor",
            "configurePreset": "windows-msvc-editor",
            "configuration": "RelWithDebInfo"
        },
        {
            "name": "windows-msvc-release-editor",
            "configurePreset": "windows-msvc-editor",
            "configuration": "Release"
        },
        {
            "name": "windows-msvc-debug",
            "configurePreset": "windows-msvc",
            "configuration": "Debug"
        },
        {
            "name": "windows-msvc-profile",
            "configurePreset": "windows-msvc",
            "configuration": "RelWithDebInfo"
        },
        {
            "name": "windows-msvc-release",
            "configurePreset": "windows-msvc",
            "configuration": "Release"
        },
        {
            "name": "windows-clang-debug-editor",
            "configurePreset": "windows-clang-editor",
            "configuration": "Debug"
        },
        {
<<<<<<< HEAD
=======
            "name": "windows-clang-profile-editor-asan",
            "configurePreset": "windows-clang-editor-asan",
            "configuration": "RelWithDebInfo"
        },
        {
>>>>>>> c8e348d2
            "name": "windows-clang-profile-editor",
            "configurePreset": "windows-clang-editor",
            "configuration": "RelWithDebInfo"
        },
        {
            "name": "windows-clang-release-editor",
            "configurePreset": "windows-clang-editor",
            "configuration": "Release"
        },
        {
            "name": "windows-clang-debug",
            "configurePreset": "windows-clang",
            "configuration": "Debug"
        },
        {
            "name": "windows-clang-profile",
            "configurePreset": "windows-clang",
            "configuration": "RelWithDebInfo"
        },
        {
            "name": "windows-clang-release",
            "configurePreset": "windows-clang",
            "configuration": "Release"
        },
        {
            "name": "unixlike-gcc-debug-editor",
            "configurePreset": "unixlike-gcc-editor",
            "configuration": "Debug"
        },
        {
            "name": "unixlike-gcc-profile-editor",
            "configurePreset": "unixlike-gcc-editor",
            "configuration": "RelWithDebInfo"
        },
        {
            "name": "unixlike-gcc-release-editor",
            "configurePreset": "unixlike-gcc-editor",
            "configuration": "Release"
        },
        {
            "name": "unixlike-gcc-debug",
            "configurePreset": "unixlike-gcc",
            "configuration": "Debug"
        },
        {
            "name": "unixlike-gcc-profile",
            "configurePreset": "unixlike-gcc",
            "configuration": "RelWithDebInfo"
        },
        {
            "name": "unixlike-gcc-release",
            "configurePreset": "unixlike-gcc",
            "configuration": "Release"
        },
        {
            "name": "unixlike-clang-debug-editor",
            "configurePreset": "unixlike-clang-editor",
            "configuration": "Debug"
        },
        {
            "name": "unixlike-clang-profile-editor",
            "configurePreset": "unixlike-clang-editor",
            "configuration": "RelWithDebInfo"
        },
        {
            "name": "unixlike-clang-release-editor",
            "configurePreset": "unixlike-clang-editor",
            "configuration": "Release"
        },
        {
            "name": "unixlike-clang-debug",
            "configurePreset": "unixlike-clang",
            "configuration": "Debug"
        },
        {
            "name": "unixlike-clang-profile",
            "configurePreset": "unixlike-clang",
            "configuration": "RelWithDebInfo"
        },
        {
            "name": "unixlike-clang-release",
            "configurePreset": "unixlike-clang",
            "configuration": "Release"
        }
    ],
    "testPresets": [
        {
            "name": "test-common",
            "description": "Test CMake settings that apply to all configurations",
            "hidden": true,
            "output": {
                "outputOnFailure": true
            },
            "execution": {
                "noTestsAction": "error",
                "stopOnFailure": true
            }
        },
        {
<<<<<<< HEAD
            "name": "test-windows-msvc-debug-editor",
            "displayName": "Test-MSVC-Debug-Editor",
            "description": "Enable output and stop on failure",
            "inherits": "test-common",
            "configurePreset": "windows-msvc-editor",
            "configuration": "Debug"
=======
            "name": "test-windows-msvc-profile-editor-asan",
            "displayName": "Test-MSVC-Profile-Editor",
            "description": "Enable output and stop on failure",
            "inherits": "test-common",
            "configurePreset": "windows-msvc-editor-asan",
            "configuration": "RelWithDebInfo"
>>>>>>> c8e348d2
        },
        {
            "name": "test-windows-msvc-profile-editor",
            "displayName": "Test-MSVC-Profile-Editor",
            "description": "Enable output and stop on failure",
            "inherits": "test-common",
            "configurePreset": "windows-msvc-editor",
            "configuration": "RelWithDebInfo"
        },
        {
            "name": "test-windows-msvc-release-editor",
            "displayName": "Test-MSVC-Release-Editor",
            "description": "Enable output and stop on failure",
            "inherits": "test-common",
            "configurePreset": "windows-msvc-editor",
            "configuration": "Release"
        },
        {
            "name": "test-windows-msvc-debug",
            "displayName": "Test-MSVC-Debug",
            "description": "Enable output and stop on failure",
            "inherits": "test-common",
            "configurePreset": "windows-msvc",
            "configuration": "Debug"
        },
        {
            "name": "test-windows-msvc-profile",
            "displayName": "Test-MSVC-Profile",
            "description": "Enable output and stop on failure",
            "inherits": "test-common",
            "configurePreset": "windows-msvc",
            "configuration": "RelWithDebInfo"
        },
        {
            "name": "test-windows-msvc-release",
            "displayName": "Test-MSVC-Release",
            "description": "Enable output and stop on failure",
            "inherits": "test-common",
            "configurePreset": "windows-msvc",
            "configuration": "Release"
        },
        {
            "name": "test-windows-clang-debug",
            "displayName": "Test-Clang-Win64-Debug",
            "description": "Enable output and stop on failure",
            "inherits": "test-common",
            "configurePreset": "windows-clang",
            "configuration": "Debug"
        },
        {
            "name": "test-windows-clang-profile",
            "displayName": "Test-Clang-Win64-Profile",
            "description": "Enable output and stop on failure",
            "inherits": "test-common",
            "configurePreset": "windows-clang",
            "configuration": "RelWithDebInfo"
        },
        {
            "name": "test-windows-clang-release",
            "displayName": "Test-Clang-Win64-Release",
            "description": "Enable output and stop on failure",
            "inherits": "test-common",
            "configurePreset": "windows-clang",
            "configuration": "Release"
        },
        {
<<<<<<< HEAD
=======
            "name": "test-windows-clang-profile-editor-asan",
            "displayName": "Test-Clang-Win64-Profile-Editor-Asan",
            "description": "Enable output and stop on failure",
            "inherits": "test-common",
            "configurePreset": "windows-clang-editor-asan",
            "configuration": "RelWithDebInfo"
        },
        {
>>>>>>> c8e348d2
            "name": "test-windows-clang-debug-editor",
            "displayName": "Test-Clang-Win64-Debug-Editor",
            "description": "Enable output and stop on failure",
            "inherits": "test-common",
            "configurePreset": "windows-clang-editor",
            "configuration": "Debug"
        },
        {
            "name": "test-windows-clang-profile-editor",
            "displayName": "Test-Clang-Win64-Profile-Editor",
            "description": "Enable output and stop on failure",
            "inherits": "test-common",
            "configurePreset": "windows-clang-editor",
            "configuration": "RelWithDebInfo"
        },
        {
            "name": "test-windows-clang-release-editor",
            "displayName": "Test-Clang-Win64-Release-Editor",
            "description": "Enable output and stop on failure",
            "inherits": "test-common",
            "configurePreset": "windows-clang-editor",
            "configuration": "Release"
        },
        {
            "name": "test-unixlike-gcc-debug",
            "displayName": "Test-GCC-Debug",
            "description": "Enable output and stop on failure",
            "inherits": "test-common",
            "configurePreset": "unixlike-gcc",
            "configuration": "Debug"
        },
        {
            "name": "test-unixlike-gcc-profile",
            "displayName": "Test-GCC-Profile",
            "description": "Enable output and stop on failure",
            "inherits": "test-common",
            "configurePreset": "unixlike-gcc",
            "configuration": "RelWithDebInfo"
        },
        {
            "name": "test-unixlike-gcc-release",
            "displayName": "Test-GCC-Release",
            "description": "Enable output and stop on failure",
            "inherits": "test-common",
            "configurePreset": "unixlike-gcc",
            "configuration": "Release"
        },
        {
            "name": "test-unixlike-gcc-debug-editor",
            "displayName": "Test-GCC-Debug-Editor",
            "description": "Enable output and stop on failure",
            "inherits": "test-common",
            "configurePreset": "unixlike-gcc-editor",
            "configuration": "Debug"
        },
        {
            "name": "test-unixlike-gcc-profile-editor",
            "displayName": "Test-GCC-Profile-Editor",
            "description": "Enable output and stop on failure",
            "inherits": "test-common",
            "configurePreset": "unixlike-gcc-editor",
            "configuration": "RelWithDebInfo"
        },
        {
            "name": "test-unixlike-gcc-release-editor",
            "displayName": "Test-GCC-Release-Editor",
            "description": "Enable output and stop on failure",
            "inherits": "test-common",
            "configurePreset": "unixlike-gcc-editor",
            "configuration": "Release"
        },
        {
            "name": "test-unixlike-clang-debug-editor",
            "displayName": "Test-Clang-Unix-Debug-Editor",
            "description": "Enable output and stop on failure",
            "inherits": "test-common",
            "configurePreset": "unixlike-clang-editor",
            "configuration": "Debug"
        },
        {
            "name": "test-unixlike-clang-profile-editor",
            "displayName": "Test-Clang-Unix-Profile-Editor",
            "description": "Enable output and stop on failure",
            "inherits": "test-common",
            "configurePreset": "unixlike-clang-editor",
            "configuration": "RelWithDebInfo"
        },
        {
            "name": "test-unixlike-clang-release-editor",
            "displayName": "Test-Clang-Unix-Release-Editor",
            "description": "Enable output and stop on failure",
            "inherits": "test-common",
            "configurePreset": "unixlike-clang-editor",
            "configuration": "Release"
        },
        {
            "name": "test-unixlike-clang-debug",
            "displayName": "Test-Clang-Unix-Debug",
            "description": "Enable output and stop on failure",
            "inherits": "test-common",
            "configurePreset": "unixlike-clang",
            "configuration": "Debug"
        },
        {
            "name": "test-unixlike-clang-profile",
            "displayName": "Test-Clang-Unix-Profile",
            "description": "Enable output and stop on failure",
            "inherits": "test-common",
            "configurePreset": "unixlike-clang",
            "configuration": "RelWithDebInfo"
        },
        {
            "name": "test-unixlike-clang-release",
            "displayName": "Test-Clang-Unix-Release",
            "description": "Enable output and stop on failure",
            "inherits": "test-common",
            "configurePreset": "unixlike-clang",
            "configuration": "Release"
        }
    ]
}<|MERGE_RESOLUTION|>--- conflicted
+++ resolved
@@ -1,523 +1,507 @@
-﻿{
-    "version": 6,
-    "cmakeMinimumRequired": {
-        "major": 3,
-        "minor": 29,
-        "patch": 2
-    },
-    "configurePresets": [
-        {
-            "name": "conf-common",
-            "description": "Configure with vcpkg toolchain and generate Ninja project files for all configurations",
-            "hidden": true,
-            "generator": "Ninja Multi-Config",
-            "binaryDir": "${sourceDir}/Build/${presetName}",
-            "installDir": "${sourceDir}/Install/${presetName}",
-            "warnings": { "dev": false },
-            "environment": {
-                "MIMALLOC_DISABLE_REDIRECT": "1"
-            },
-            "architecture": {
-                "value": "x64",
-                "strategy": "external"
-            }
-        },
-        {
-            "name": "conf-windows-common",
-            "description": "Windows settings for MSBuild toolchain that apply to msvc and clang",
-            "hidden": true,
-            "inherits": "conf-common",
-            "condition": {
-                "type": "equals",
-                "lhs": "${hostSystemName}",
-                "rhs": "Windows"
-            },
-            "toolset": {
-                "value": "host=x64",
-                "strategy": "external"
-            }
-        },
-        {
-            "name": "conf-unixlike-common",
-            "description": "Unix-like OS settings for gcc and clang toolchains",
-            "hidden": true,
-            "inherits": "conf-common",
-            "condition": {
-                "type": "inList",
-                "string": "${hostSystemName}",
-                "list": [
-                    "Linux",
-                    "Darwin"
-                ]
-            }
-        },
-        {
-            "name": "windows-msvc",
-            "displayName": "Game Build (MSVC)",
-            "description": "Target Windows with the msvc compiler",
-            "inherits": "conf-windows-common",
-            "cacheVariables": {
-                "CMAKE_C_COMPILER": "cl",
-                "CMAKE_CXX_COMPILER": "cl"
-            }
-        },
-        {
-            "name": "windows-msvc-editor",
-            "displayName": "Editor Build (MSVC)",
-            "description": "Target Windows with the msvc compiler. Editor build.",
-            "inherits": "windows-msvc",
-            "cacheVariables": {
-                "DIVIDE_STARTUP_TYPE": "IN_EDITOR"
-            }
-        },
-        {
-<<<<<<< HEAD
-=======
-            "name": "windows-msvc-editor-asan",
-            "displayName": "Editor Build (MSVC)",
-            "description": "Target Windows with the msvc compiler. Editor build.",
-            "inherits": "windows-msvc",
-            "cacheVariables": {
-                "DIVIDE_STARTUP_TYPE": "IN_EDITOR",
-                "RUN_ASAN": true,
-                "RUN_UBSAN": true
-            }
-        },
-        {
->>>>>>> c8e348d2
-            "name": "windows-clang",
-            "displayName": "Game Build (Win64 - CLANG)",
-            "description": "Target Windows with the clang compiler",
-            "inherits": "conf-windows-common",
-            "cacheVariables": {
-                "CMAKE_C_COMPILER": "clang-cl",
-                "CMAKE_CXX_COMPILER": "clang-cl"
-            }
-        },
-        {
-            "name": "windows-clang-editor",
-            "displayName": "Editor Build (Win64 - CLANG)",
-            "description": "Target Windows with the clang compiler. Editor build.",
-            "inherits": "windows-clang",
-            "cacheVariables": {
-                "DIVIDE_STARTUP_TYPE": "IN_EDITOR"
-            }
-        },
-        {
-<<<<<<< HEAD
-=======
-            "name": "windows-clang-editor-asan",
-            "displayName": "Editor Build (Win64 - CLANG)",
-            "description": "Target Windows with the clang compiler. Editor build.",
-            "inherits": "windows-clang",
-            "cacheVariables": {
-                "DIVIDE_STARTUP_TYPE": "IN_EDITOR",
-                "RUN_ASAN": true,
-                "RUN_UBSAN": true
-            }
-        },
-        {
->>>>>>> c8e348d2
-            "name": "unixlike-gcc",
-            "displayName": "Game Build (GCC)",
-            "description": "Target Unix-like OS with the gcc compiler",
-            "inherits": "conf-unixlike-common",
-            "cacheVariables": {
-                "CMAKE_C_COMPILER": "gcc",
-                "CMAKE_CXX_COMPILER": "g++"
-            }
-        },
-        {
-            "name": "unixlike-gcc-editor",
-            "displayName": "Editor Build (GCC)",
-            "description": "Target Unix-like OS with the gcc compiler. Editor build.",
-            "inherits": "unixlike-gcc",
-            "cacheVariables": {
-                "DIVIDE_STARTUP_TYPE": "IN_EDITOR"
-            }
-        },
-        {
-            "name": "unixlike-clang",
-            "displayName": "Game Build (Linux - CLANG)",
-            "description": "Target Unix-like OS with the clang compiler",
-            "inherits": "conf-unixlike-common",
-            "cacheVariables": {
-                "CMAKE_C_COMPILER": "clang",
-                "CMAKE_CXX_COMPILER": "clang++"
-            }
-        },
-        {
-            "name": "unixlike-clang-editor",
-            "displayName": "Editor Build (Linux - CLANG)",
-            "description": "Target Unix-like OS with the clang compiler. Editor build.",
-            "inherits": "unixlike-clang",
-            "cacheVariables": {
-                "DIVIDE_STARTUP_TYPE": "IN_EDITOR"
-            }
-        }
-    ],
-    "buildPresets": [
-        {
-<<<<<<< HEAD
-=======
-            "name": "windows-msvc-profile-editor-asan",
-            "configurePreset": "windows-msvc-editor-asan",
-            "configuration": "RelWithDebInfo"
-        },
-        {
->>>>>>> c8e348d2
-            "name": "windows-msvc-debug-editor",
-            "configurePreset": "windows-msvc-editor",
-            "configuration": "Debug"
-        },
-        {
-            "name": "windows-msvc-profile-editor",
-            "configurePreset": "windows-msvc-editor",
-            "configuration": "RelWithDebInfo"
-        },
-        {
-            "name": "windows-msvc-release-editor",
-            "configurePreset": "windows-msvc-editor",
-            "configuration": "Release"
-        },
-        {
-            "name": "windows-msvc-debug",
-            "configurePreset": "windows-msvc",
-            "configuration": "Debug"
-        },
-        {
-            "name": "windows-msvc-profile",
-            "configurePreset": "windows-msvc",
-            "configuration": "RelWithDebInfo"
-        },
-        {
-            "name": "windows-msvc-release",
-            "configurePreset": "windows-msvc",
-            "configuration": "Release"
-        },
-        {
-            "name": "windows-clang-debug-editor",
-            "configurePreset": "windows-clang-editor",
-            "configuration": "Debug"
-        },
-        {
-<<<<<<< HEAD
-=======
-            "name": "windows-clang-profile-editor-asan",
-            "configurePreset": "windows-clang-editor-asan",
-            "configuration": "RelWithDebInfo"
-        },
-        {
->>>>>>> c8e348d2
-            "name": "windows-clang-profile-editor",
-            "configurePreset": "windows-clang-editor",
-            "configuration": "RelWithDebInfo"
-        },
-        {
-            "name": "windows-clang-release-editor",
-            "configurePreset": "windows-clang-editor",
-            "configuration": "Release"
-        },
-        {
-            "name": "windows-clang-debug",
-            "configurePreset": "windows-clang",
-            "configuration": "Debug"
-        },
-        {
-            "name": "windows-clang-profile",
-            "configurePreset": "windows-clang",
-            "configuration": "RelWithDebInfo"
-        },
-        {
-            "name": "windows-clang-release",
-            "configurePreset": "windows-clang",
-            "configuration": "Release"
-        },
-        {
-            "name": "unixlike-gcc-debug-editor",
-            "configurePreset": "unixlike-gcc-editor",
-            "configuration": "Debug"
-        },
-        {
-            "name": "unixlike-gcc-profile-editor",
-            "configurePreset": "unixlike-gcc-editor",
-            "configuration": "RelWithDebInfo"
-        },
-        {
-            "name": "unixlike-gcc-release-editor",
-            "configurePreset": "unixlike-gcc-editor",
-            "configuration": "Release"
-        },
-        {
-            "name": "unixlike-gcc-debug",
-            "configurePreset": "unixlike-gcc",
-            "configuration": "Debug"
-        },
-        {
-            "name": "unixlike-gcc-profile",
-            "configurePreset": "unixlike-gcc",
-            "configuration": "RelWithDebInfo"
-        },
-        {
-            "name": "unixlike-gcc-release",
-            "configurePreset": "unixlike-gcc",
-            "configuration": "Release"
-        },
-        {
-            "name": "unixlike-clang-debug-editor",
-            "configurePreset": "unixlike-clang-editor",
-            "configuration": "Debug"
-        },
-        {
-            "name": "unixlike-clang-profile-editor",
-            "configurePreset": "unixlike-clang-editor",
-            "configuration": "RelWithDebInfo"
-        },
-        {
-            "name": "unixlike-clang-release-editor",
-            "configurePreset": "unixlike-clang-editor",
-            "configuration": "Release"
-        },
-        {
-            "name": "unixlike-clang-debug",
-            "configurePreset": "unixlike-clang",
-            "configuration": "Debug"
-        },
-        {
-            "name": "unixlike-clang-profile",
-            "configurePreset": "unixlike-clang",
-            "configuration": "RelWithDebInfo"
-        },
-        {
-            "name": "unixlike-clang-release",
-            "configurePreset": "unixlike-clang",
-            "configuration": "Release"
-        }
-    ],
-    "testPresets": [
-        {
-            "name": "test-common",
-            "description": "Test CMake settings that apply to all configurations",
-            "hidden": true,
-            "output": {
-                "outputOnFailure": true
-            },
-            "execution": {
-                "noTestsAction": "error",
-                "stopOnFailure": true
-            }
-        },
-        {
-<<<<<<< HEAD
-            "name": "test-windows-msvc-debug-editor",
-            "displayName": "Test-MSVC-Debug-Editor",
-            "description": "Enable output and stop on failure",
-            "inherits": "test-common",
-            "configurePreset": "windows-msvc-editor",
-            "configuration": "Debug"
-=======
-            "name": "test-windows-msvc-profile-editor-asan",
-            "displayName": "Test-MSVC-Profile-Editor",
-            "description": "Enable output and stop on failure",
-            "inherits": "test-common",
-            "configurePreset": "windows-msvc-editor-asan",
-            "configuration": "RelWithDebInfo"
->>>>>>> c8e348d2
-        },
-        {
-            "name": "test-windows-msvc-profile-editor",
-            "displayName": "Test-MSVC-Profile-Editor",
-            "description": "Enable output and stop on failure",
-            "inherits": "test-common",
-            "configurePreset": "windows-msvc-editor",
-            "configuration": "RelWithDebInfo"
-        },
-        {
-            "name": "test-windows-msvc-release-editor",
-            "displayName": "Test-MSVC-Release-Editor",
-            "description": "Enable output and stop on failure",
-            "inherits": "test-common",
-            "configurePreset": "windows-msvc-editor",
-            "configuration": "Release"
-        },
-        {
-            "name": "test-windows-msvc-debug",
-            "displayName": "Test-MSVC-Debug",
-            "description": "Enable output and stop on failure",
-            "inherits": "test-common",
-            "configurePreset": "windows-msvc",
-            "configuration": "Debug"
-        },
-        {
-            "name": "test-windows-msvc-profile",
-            "displayName": "Test-MSVC-Profile",
-            "description": "Enable output and stop on failure",
-            "inherits": "test-common",
-            "configurePreset": "windows-msvc",
-            "configuration": "RelWithDebInfo"
-        },
-        {
-            "name": "test-windows-msvc-release",
-            "displayName": "Test-MSVC-Release",
-            "description": "Enable output and stop on failure",
-            "inherits": "test-common",
-            "configurePreset": "windows-msvc",
-            "configuration": "Release"
-        },
-        {
-            "name": "test-windows-clang-debug",
-            "displayName": "Test-Clang-Win64-Debug",
-            "description": "Enable output and stop on failure",
-            "inherits": "test-common",
-            "configurePreset": "windows-clang",
-            "configuration": "Debug"
-        },
-        {
-            "name": "test-windows-clang-profile",
-            "displayName": "Test-Clang-Win64-Profile",
-            "description": "Enable output and stop on failure",
-            "inherits": "test-common",
-            "configurePreset": "windows-clang",
-            "configuration": "RelWithDebInfo"
-        },
-        {
-            "name": "test-windows-clang-release",
-            "displayName": "Test-Clang-Win64-Release",
-            "description": "Enable output and stop on failure",
-            "inherits": "test-common",
-            "configurePreset": "windows-clang",
-            "configuration": "Release"
-        },
-        {
-<<<<<<< HEAD
-=======
-            "name": "test-windows-clang-profile-editor-asan",
-            "displayName": "Test-Clang-Win64-Profile-Editor-Asan",
-            "description": "Enable output and stop on failure",
-            "inherits": "test-common",
-            "configurePreset": "windows-clang-editor-asan",
-            "configuration": "RelWithDebInfo"
-        },
-        {
->>>>>>> c8e348d2
-            "name": "test-windows-clang-debug-editor",
-            "displayName": "Test-Clang-Win64-Debug-Editor",
-            "description": "Enable output and stop on failure",
-            "inherits": "test-common",
-            "configurePreset": "windows-clang-editor",
-            "configuration": "Debug"
-        },
-        {
-            "name": "test-windows-clang-profile-editor",
-            "displayName": "Test-Clang-Win64-Profile-Editor",
-            "description": "Enable output and stop on failure",
-            "inherits": "test-common",
-            "configurePreset": "windows-clang-editor",
-            "configuration": "RelWithDebInfo"
-        },
-        {
-            "name": "test-windows-clang-release-editor",
-            "displayName": "Test-Clang-Win64-Release-Editor",
-            "description": "Enable output and stop on failure",
-            "inherits": "test-common",
-            "configurePreset": "windows-clang-editor",
-            "configuration": "Release"
-        },
-        {
-            "name": "test-unixlike-gcc-debug",
-            "displayName": "Test-GCC-Debug",
-            "description": "Enable output and stop on failure",
-            "inherits": "test-common",
-            "configurePreset": "unixlike-gcc",
-            "configuration": "Debug"
-        },
-        {
-            "name": "test-unixlike-gcc-profile",
-            "displayName": "Test-GCC-Profile",
-            "description": "Enable output and stop on failure",
-            "inherits": "test-common",
-            "configurePreset": "unixlike-gcc",
-            "configuration": "RelWithDebInfo"
-        },
-        {
-            "name": "test-unixlike-gcc-release",
-            "displayName": "Test-GCC-Release",
-            "description": "Enable output and stop on failure",
-            "inherits": "test-common",
-            "configurePreset": "unixlike-gcc",
-            "configuration": "Release"
-        },
-        {
-            "name": "test-unixlike-gcc-debug-editor",
-            "displayName": "Test-GCC-Debug-Editor",
-            "description": "Enable output and stop on failure",
-            "inherits": "test-common",
-            "configurePreset": "unixlike-gcc-editor",
-            "configuration": "Debug"
-        },
-        {
-            "name": "test-unixlike-gcc-profile-editor",
-            "displayName": "Test-GCC-Profile-Editor",
-            "description": "Enable output and stop on failure",
-            "inherits": "test-common",
-            "configurePreset": "unixlike-gcc-editor",
-            "configuration": "RelWithDebInfo"
-        },
-        {
-            "name": "test-unixlike-gcc-release-editor",
-            "displayName": "Test-GCC-Release-Editor",
-            "description": "Enable output and stop on failure",
-            "inherits": "test-common",
-            "configurePreset": "unixlike-gcc-editor",
-            "configuration": "Release"
-        },
-        {
-            "name": "test-unixlike-clang-debug-editor",
-            "displayName": "Test-Clang-Unix-Debug-Editor",
-            "description": "Enable output and stop on failure",
-            "inherits": "test-common",
-            "configurePreset": "unixlike-clang-editor",
-            "configuration": "Debug"
-        },
-        {
-            "name": "test-unixlike-clang-profile-editor",
-            "displayName": "Test-Clang-Unix-Profile-Editor",
-            "description": "Enable output and stop on failure",
-            "inherits": "test-common",
-            "configurePreset": "unixlike-clang-editor",
-            "configuration": "RelWithDebInfo"
-        },
-        {
-            "name": "test-unixlike-clang-release-editor",
-            "displayName": "Test-Clang-Unix-Release-Editor",
-            "description": "Enable output and stop on failure",
-            "inherits": "test-common",
-            "configurePreset": "unixlike-clang-editor",
-            "configuration": "Release"
-        },
-        {
-            "name": "test-unixlike-clang-debug",
-            "displayName": "Test-Clang-Unix-Debug",
-            "description": "Enable output and stop on failure",
-            "inherits": "test-common",
-            "configurePreset": "unixlike-clang",
-            "configuration": "Debug"
-        },
-        {
-            "name": "test-unixlike-clang-profile",
-            "displayName": "Test-Clang-Unix-Profile",
-            "description": "Enable output and stop on failure",
-            "inherits": "test-common",
-            "configurePreset": "unixlike-clang",
-            "configuration": "RelWithDebInfo"
-        },
-        {
-            "name": "test-unixlike-clang-release",
-            "displayName": "Test-Clang-Unix-Release",
-            "description": "Enable output and stop on failure",
-            "inherits": "test-common",
-            "configurePreset": "unixlike-clang",
-            "configuration": "Release"
-        }
-    ]
+﻿{
+    "version": 6,
+    "cmakeMinimumRequired": {
+        "major": 3,
+        "minor": 29,
+        "patch": 2
+    },
+    "configurePresets": [
+        {
+            "name": "conf-common",
+            "description": "Configure with vcpkg toolchain and generate Ninja project files for all configurations",
+            "hidden": true,
+            "generator": "Ninja Multi-Config",
+            "binaryDir": "${sourceDir}/Build/${presetName}",
+            "installDir": "${sourceDir}/Install/${presetName}",
+            "warnings": { "dev": false },
+            "environment": {
+                "MIMALLOC_DISABLE_REDIRECT": "1"
+            },
+            "architecture": {
+                "value": "x64",
+                "strategy": "external"
+            }
+        },
+        {
+            "name": "conf-windows-common",
+            "description": "Windows settings for MSBuild toolchain that apply to msvc and clang",
+            "hidden": true,
+            "inherits": "conf-common",
+            "condition": {
+                "type": "equals",
+                "lhs": "${hostSystemName}",
+                "rhs": "Windows"
+            },
+            "toolset": {
+                "value": "host=x64",
+                "strategy": "external"
+            }
+        },
+        {
+            "name": "conf-unixlike-common",
+            "description": "Unix-like OS settings for gcc and clang toolchains",
+            "hidden": true,
+            "inherits": "conf-common",
+            "condition": {
+                "type": "inList",
+                "string": "${hostSystemName}",
+                "list": [
+                    "Linux",
+                    "Darwin"
+                ]
+            }
+        },
+        {
+            "name": "windows-msvc",
+            "displayName": "Game Build (MSVC)",
+            "description": "Target Windows with the msvc compiler",
+            "inherits": "conf-windows-common",
+            "cacheVariables": {
+                "CMAKE_C_COMPILER": "cl",
+                "CMAKE_CXX_COMPILER": "cl"
+            }
+        },
+        {
+            "name": "windows-msvc-editor",
+            "displayName": "Editor Build (MSVC)",
+            "description": "Target Windows with the msvc compiler. Editor build.",
+            "inherits": "windows-msvc",
+            "cacheVariables": {
+                "DIVIDE_STARTUP_TYPE": "IN_EDITOR"
+            }
+        },
+        {
+            "name": "windows-msvc-editor-asan",
+            "displayName": "Editor Build (MSVC)",
+            "description": "Target Windows with the msvc compiler. Editor build.",
+            "inherits": "windows-msvc",
+            "cacheVariables": {
+                "DIVIDE_STARTUP_TYPE": "IN_EDITOR",
+                "RUN_ASAN": true,
+                "RUN_UBSAN": true
+            }
+        },
+        {
+            "name": "windows-clang",
+            "displayName": "Game Build (Win64 - CLANG)",
+            "description": "Target Windows with the clang compiler",
+            "inherits": "conf-windows-common",
+            "cacheVariables": {
+                "CMAKE_C_COMPILER": "clang-cl",
+                "CMAKE_CXX_COMPILER": "clang-cl"
+            }
+        },
+        {
+            "name": "windows-clang-editor",
+            "displayName": "Editor Build (Win64 - CLANG)",
+            "description": "Target Windows with the clang compiler. Editor build.",
+            "inherits": "windows-clang",
+            "cacheVariables": {
+                "DIVIDE_STARTUP_TYPE": "IN_EDITOR"
+            }
+        },
+        {
+            "name": "windows-clang-editor-asan",
+            "displayName": "Editor Build (Win64 - CLANG)",
+            "description": "Target Windows with the clang compiler. Editor build.",
+            "inherits": "windows-clang",
+            "cacheVariables": {
+                "DIVIDE_STARTUP_TYPE": "IN_EDITOR",
+                "RUN_ASAN": true,
+                "RUN_UBSAN": true
+            }
+        },
+        {
+            "name": "unixlike-gcc",
+            "displayName": "Game Build (GCC)",
+            "description": "Target Unix-like OS with the gcc compiler",
+            "inherits": "conf-unixlike-common",
+            "cacheVariables": {
+                "CMAKE_C_COMPILER": "gcc",
+                "CMAKE_CXX_COMPILER": "g++"
+            }
+        },
+        {
+            "name": "unixlike-gcc-editor",
+            "displayName": "Editor Build (GCC)",
+            "description": "Target Unix-like OS with the gcc compiler. Editor build.",
+            "inherits": "unixlike-gcc",
+            "cacheVariables": {
+                "DIVIDE_STARTUP_TYPE": "IN_EDITOR"
+            }
+        },
+        {
+            "name": "unixlike-clang",
+            "displayName": "Game Build (Linux - CLANG)",
+            "description": "Target Unix-like OS with the clang compiler",
+            "inherits": "conf-unixlike-common",
+            "cacheVariables": {
+                "CMAKE_C_COMPILER": "clang",
+                "CMAKE_CXX_COMPILER": "clang++"
+            }
+        },
+        {
+            "name": "unixlike-clang-editor",
+            "displayName": "Editor Build (Linux - CLANG)",
+            "description": "Target Unix-like OS with the clang compiler. Editor build.",
+            "inherits": "unixlike-clang",
+            "cacheVariables": {
+                "DIVIDE_STARTUP_TYPE": "IN_EDITOR"
+            }
+        }
+    ],
+    "buildPresets": [
+        {
+            "name": "windows-msvc-profile-editor-asan",
+            "configurePreset": "windows-msvc-editor-asan",
+            "configuration": "RelWithDebInfo"
+        },
+        {
+            "name": "windows-msvc-debug-editor",
+            "configurePreset": "windows-msvc-editor",
+            "configuration": "Debug"
+        },
+        {
+            "name": "windows-msvc-profile-editor",
+            "configurePreset": "windows-msvc-editor",
+            "configuration": "RelWithDebInfo"
+        },
+        {
+            "name": "windows-msvc-release-editor",
+            "configurePreset": "windows-msvc-editor",
+            "configuration": "Release"
+        },
+        {
+            "name": "windows-msvc-debug",
+            "configurePreset": "windows-msvc",
+            "configuration": "Debug"
+        },
+        {
+            "name": "windows-msvc-profile",
+            "configurePreset": "windows-msvc",
+            "configuration": "RelWithDebInfo"
+        },
+        {
+            "name": "windows-msvc-release",
+            "configurePreset": "windows-msvc",
+            "configuration": "Release"
+        },
+        {
+            "name": "windows-clang-profile-editor-asan",
+            "configurePreset": "windows-clang-editor-asan",
+            "configuration": "RelWithDebInfo"
+        },
+        {
+            "name": "windows-clang-debug-editor",
+            "configurePreset": "windows-clang-editor",
+            "configuration": "Debug"
+        },
+        {
+            "name": "windows-clang-profile-editor",
+            "configurePreset": "windows-clang-editor",
+            "configuration": "RelWithDebInfo"
+        },
+        {
+            "name": "windows-clang-release-editor",
+            "configurePreset": "windows-clang-editor",
+            "configuration": "Release"
+        },
+        {
+            "name": "windows-clang-debug",
+            "configurePreset": "windows-clang",
+            "configuration": "Debug"
+        },
+        {
+            "name": "windows-clang-profile",
+            "configurePreset": "windows-clang",
+            "configuration": "RelWithDebInfo"
+        },
+        {
+            "name": "windows-clang-release",
+            "configurePreset": "windows-clang",
+            "configuration": "Release"
+        },
+        {
+            "name": "unixlike-gcc-debug-editor",
+            "configurePreset": "unixlike-gcc-editor",
+            "configuration": "Debug"
+        },
+        {
+            "name": "unixlike-gcc-profile-editor",
+            "configurePreset": "unixlike-gcc-editor",
+            "configuration": "RelWithDebInfo"
+        },
+        {
+            "name": "unixlike-gcc-release-editor",
+            "configurePreset": "unixlike-gcc-editor",
+            "configuration": "Release"
+        },
+        {
+            "name": "unixlike-gcc-debug",
+            "configurePreset": "unixlike-gcc",
+            "configuration": "Debug"
+        },
+        {
+            "name": "unixlike-gcc-profile",
+            "configurePreset": "unixlike-gcc",
+            "configuration": "RelWithDebInfo"
+        },
+        {
+            "name": "unixlike-gcc-release",
+            "configurePreset": "unixlike-gcc",
+            "configuration": "Release"
+        },
+        {
+            "name": "unixlike-clang-debug-editor",
+            "configurePreset": "unixlike-clang-editor",
+            "configuration": "Debug"
+        },
+        {
+            "name": "unixlike-clang-profile-editor",
+            "configurePreset": "unixlike-clang-editor",
+            "configuration": "RelWithDebInfo"
+        },
+        {
+            "name": "unixlike-clang-release-editor",
+            "configurePreset": "unixlike-clang-editor",
+            "configuration": "Release"
+        },
+        {
+            "name": "unixlike-clang-debug",
+            "configurePreset": "unixlike-clang",
+            "configuration": "Debug"
+        },
+        {
+            "name": "unixlike-clang-profile",
+            "configurePreset": "unixlike-clang",
+            "configuration": "RelWithDebInfo"
+        },
+        {
+            "name": "unixlike-clang-release",
+            "configurePreset": "unixlike-clang",
+            "configuration": "Release"
+        }
+    ],
+    "testPresets": [
+        {
+            "name": "test-common",
+            "description": "Test CMake settings that apply to all configurations",
+            "hidden": true,
+            "output": {
+                "outputOnFailure": true
+            },
+            "execution": {
+                "noTestsAction": "error",
+                "stopOnFailure": true
+            }
+        },
+        {
+            "name": "test-windows-msvc-profile-editor-asan",
+            "displayName": "Test-MSVC-Profile-Editor",
+            "description": "Enable output and stop on failure",
+            "inherits": "test-common",
+            "configurePreset": "windows-msvc-editor-asan",
+            "configuration": "RelWithDebInfo"
+        },
+        {
+            "name": "test-windows-msvc-debug-editor",
+            "displayName": "Test-MSVC-Debug-Editor",
+            "description": "Enable output and stop on failure",
+            "inherits": "test-common",
+            "configurePreset": "windows-msvc-editor",
+            "configuration": "Debug"
+        },
+        {
+            "name": "test-windows-msvc-profile-editor",
+            "displayName": "Test-MSVC-Profile-Editor",
+            "description": "Enable output and stop on failure",
+            "inherits": "test-common",
+            "configurePreset": "windows-msvc-editor",
+            "configuration": "RelWithDebInfo"
+        },
+        {
+            "name": "test-windows-msvc-release-editor",
+            "displayName": "Test-MSVC-Release-Editor",
+            "description": "Enable output and stop on failure",
+            "inherits": "test-common",
+            "configurePreset": "windows-msvc-editor",
+            "configuration": "Release"
+        },
+        {
+            "name": "test-windows-msvc-debug",
+            "displayName": "Test-MSVC-Debug",
+            "description": "Enable output and stop on failure",
+            "inherits": "test-common",
+            "configurePreset": "windows-msvc",
+            "configuration": "Debug"
+        },
+        {
+            "name": "test-windows-msvc-profile",
+            "displayName": "Test-MSVC-Profile",
+            "description": "Enable output and stop on failure",
+            "inherits": "test-common",
+            "configurePreset": "windows-msvc",
+            "configuration": "RelWithDebInfo"
+        },
+        {
+            "name": "test-windows-msvc-release",
+            "displayName": "Test-MSVC-Release",
+            "description": "Enable output and stop on failure",
+            "inherits": "test-common",
+            "configurePreset": "windows-msvc",
+            "configuration": "Release"
+        },
+        {
+            "name": "test-windows-clang-debug",
+            "displayName": "Test-Clang-Win64-Debug",
+            "description": "Enable output and stop on failure",
+            "inherits": "test-common",
+            "configurePreset": "windows-clang",
+            "configuration": "Debug"
+        },
+        {
+            "name": "test-windows-clang-profile",
+            "displayName": "Test-Clang-Win64-Profile",
+            "description": "Enable output and stop on failure",
+            "inherits": "test-common",
+            "configurePreset": "windows-clang",
+            "configuration": "RelWithDebInfo"
+        },
+        {
+            "name": "test-windows-clang-release",
+            "displayName": "Test-Clang-Win64-Release",
+            "description": "Enable output and stop on failure",
+            "inherits": "test-common",
+            "configurePreset": "windows-clang",
+            "configuration": "Release"
+        },
+        {
+            "name": "test-windows-clang-profile-editor-asan",
+            "displayName": "Test-Clang-Win64-Profile-Editor-Asan",
+            "description": "Enable output and stop on failure",
+            "inherits": "test-common",
+            "configurePreset": "windows-clang-editor-asan",
+            "configuration": "RelWithDebInfo"
+        },
+        {
+            "name": "test-windows-clang-debug-editor",
+            "displayName": "Test-Clang-Win64-Debug-Editor",
+            "description": "Enable output and stop on failure",
+            "inherits": "test-common",
+            "configurePreset": "windows-clang-editor",
+            "configuration": "Debug"
+        },
+        {
+            "name": "test-windows-clang-profile-editor",
+            "displayName": "Test-Clang-Win64-Profile-Editor",
+            "description": "Enable output and stop on failure",
+            "inherits": "test-common",
+            "configurePreset": "windows-clang-editor",
+            "configuration": "RelWithDebInfo"
+        },
+        {
+            "name": "test-windows-clang-release-editor",
+            "displayName": "Test-Clang-Win64-Release-Editor",
+            "description": "Enable output and stop on failure",
+            "inherits": "test-common",
+            "configurePreset": "windows-clang-editor",
+            "configuration": "Release"
+        },
+        {
+            "name": "test-unixlike-gcc-debug",
+            "displayName": "Test-GCC-Debug",
+            "description": "Enable output and stop on failure",
+            "inherits": "test-common",
+            "configurePreset": "unixlike-gcc",
+            "configuration": "Debug"
+        },
+        {
+            "name": "test-unixlike-gcc-profile",
+            "displayName": "Test-GCC-Profile",
+            "description": "Enable output and stop on failure",
+            "inherits": "test-common",
+            "configurePreset": "unixlike-gcc",
+            "configuration": "RelWithDebInfo"
+        },
+        {
+            "name": "test-unixlike-gcc-release",
+            "displayName": "Test-GCC-Release",
+            "description": "Enable output and stop on failure",
+            "inherits": "test-common",
+            "configurePreset": "unixlike-gcc",
+            "configuration": "Release"
+        },
+        {
+            "name": "test-unixlike-gcc-debug-editor",
+            "displayName": "Test-GCC-Debug-Editor",
+            "description": "Enable output and stop on failure",
+            "inherits": "test-common",
+            "configurePreset": "unixlike-gcc-editor",
+            "configuration": "Debug"
+        },
+        {
+            "name": "test-unixlike-gcc-profile-editor",
+            "displayName": "Test-GCC-Profile-Editor",
+            "description": "Enable output and stop on failure",
+            "inherits": "test-common",
+            "configurePreset": "unixlike-gcc-editor",
+            "configuration": "RelWithDebInfo"
+        },
+        {
+            "name": "test-unixlike-gcc-release-editor",
+            "displayName": "Test-GCC-Release-Editor",
+            "description": "Enable output and stop on failure",
+            "inherits": "test-common",
+            "configurePreset": "unixlike-gcc-editor",
+            "configuration": "Release"
+        },
+        {
+            "name": "test-unixlike-clang-debug-editor",
+            "displayName": "Test-Clang-Unix-Debug-Editor",
+            "description": "Enable output and stop on failure",
+            "inherits": "test-common",
+            "configurePreset": "unixlike-clang-editor",
+            "configuration": "Debug"
+        },
+        {
+            "name": "test-unixlike-clang-profile-editor",
+            "displayName": "Test-Clang-Unix-Profile-Editor",
+            "description": "Enable output and stop on failure",
+            "inherits": "test-common",
+            "configurePreset": "unixlike-clang-editor",
+            "configuration": "RelWithDebInfo"
+        },
+        {
+            "name": "test-unixlike-clang-release-editor",
+            "displayName": "Test-Clang-Unix-Release-Editor",
+            "description": "Enable output and stop on failure",
+            "inherits": "test-common",
+            "configurePreset": "unixlike-clang-editor",
+            "configuration": "Release"
+        },
+        {
+            "name": "test-unixlike-clang-debug",
+            "displayName": "Test-Clang-Unix-Debug",
+            "description": "Enable output and stop on failure",
+            "inherits": "test-common",
+            "configurePreset": "unixlike-clang",
+            "configuration": "Debug"
+        },
+        {
+            "name": "test-unixlike-clang-profile",
+            "displayName": "Test-Clang-Unix-Profile",
+            "description": "Enable output and stop on failure",
+            "inherits": "test-common",
+            "configurePreset": "unixlike-clang",
+            "configuration": "RelWithDebInfo"
+        },
+        {
+            "name": "test-unixlike-clang-release",
+            "displayName": "Test-Clang-Unix-Release",
+            "description": "Enable output and stop on failure",
+            "inherits": "test-common",
+            "configurePreset": "unixlike-clang",
+            "configuration": "Release"
+        }
+    ]
 }