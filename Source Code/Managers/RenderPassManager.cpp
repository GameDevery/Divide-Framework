--- conflicted
+++ resolved
@@ -1,612 +1,589 @@
-#include "stdafx.h"
-
-#include "Headers/RenderPassManager.h"
-
-#include "Core/Headers/Kernel.h"
-#include "Core/Headers/TaskPool.h"
-#include "Core/Headers/StringHelper.h"
-#include "Core/Headers/PlatformContext.h"
-#include "Core/Time/Headers/ProfileTimer.h"
-#include "Managers/Headers/SceneManager.h"
-#include "Rendering/Camera/Headers/Camera.h"
-#include "Rendering/PostFX/Headers/PostFX.h"
-#include "Rendering/RenderPass/Headers/RenderQueue.h"
-#include "Platform/Video/Textures/Headers/Texture.h"
-#include "Platform/Video/Buffers/ShaderBuffer/Headers/ShaderBuffer.h"
-
-#ifndef USE_COLOUR_WOIT
-//#define USE_COLOUR_WOIT
-#endif
-
-namespace Divide {
-
-namespace {
-    thread_local vectorEASTL<GFXDevice::NodeData> g_nodeData;
-    thread_local vectorEASTL<IndirectDrawCommand> g_drawCommands;
-};
-
-RenderPassManager::RenderPassManager(Kernel& parent, GFXDevice& context)
-    : KernelComponent(parent),
-     _renderQueue(parent),
-     _context(context),
-     _postFxRenderTimer(&Time::ADD_TIMER("PostFX Timer"))
-{
-    ResourceDescriptor shaderDesc("OITComposition");
-    _OITCompositionShader = CreateResource<ShaderProgram>(parent.resourceCache(), shaderDesc);
-    _renderPassCommandBuffer.push_back(GFX::allocateCommandBuffer(true));
-}
-
-RenderPassManager::~RenderPassManager()
-{
-    for (GFX::CommandBuffer*& buf : _renderPassCommandBuffer) {
-        GFX::deallocateCommandBuffer(buf, true);
-    }
-}
-
-void RenderPassManager::render(SceneRenderState& sceneRenderState) {
-    TaskPriority priority = Config::USE_THREADED_COMMAND_GENERATION ? TaskPriority::DONT_CARE : TaskPriority::REALTIME;
-
-    TaskPool& pool = parent().platformContext().taskPool();
-    TaskHandle renderTask = CreateTask(pool, DELEGATE_CBK<void, const Task&>());
-
-    U8 renderPassCount = to_U8(_renderPasses.size());
-
-    for (U8 i = 0; i < renderPassCount; ++i) {
-        std::shared_ptr<RenderPass>& rp = _renderPasses[i];
-        GFX::CommandBuffer& buf = *_renderPassCommandBuffer[i];
-        CreateTask(pool,
-<<<<<<< HEAD
-                   &renderTarsk,
-                   [&rp, &buf, &sceneRenderState](const Task& parentTask) {
-                       buf.clear();
-                       rp->render(sceneRenderState, buf);
-                   }).startTask(priority);
-    }
-
-    renderTarsk.startTask(priority).wait();
-=======
-                   &renderTask,
-                   [&rp, &buf, &sceneRenderState](const Task& parentTask) {
-                       buf.clear();
-                       rp->render(sceneRenderState, buf);
-                       buf.batch();
-                   }).startTask(priority);
-    }
-
-    CreateTask(pool,
-               &renderTask,
-               [this](const Task& parentTask) {
-                  Time::ScopedTimer time3(*_postFxRenderTimer);
-                  GFX::CommandBuffer& buf = *_renderPassCommandBuffer.back();
-                  buf.clear();
-                  PostFX::instance().apply(buf);
-                  buf.batch();
-               }).startTask(priority);
-
-    renderTask.startTask(priority).wait();
->>>>>>> 42fc49a0
-
-    //ToDo: Maybe handle this differently?
-<<<<<<< HEAD
-#if 1 //Direct render
-    for (U8 i = 0; i < renderPassCount; ++i) {
-=======
-#if 0 //Direct render and clear
-    for (vec_size_eastl i = 0; i < _renderPassCommandBuffer.size(); ++i) {
->>>>>>> 42fc49a0
-        _context.flushCommandBuffer(*_renderPassCommandBuffer[i]);
-    }
-#else // Maybe better batching and validation?
-    GFX::ScopedCommandBuffer sBuffer(GFX::allocateScopedCommandBuffer());
-    for (vec_size_eastl i = 0; i < _renderPassCommandBuffer.size(); ++i) {
-        GFX::CommandBuffer& buf = *_renderPassCommandBuffer[i];
-        sBuffer().add(buf);
-    }
-    _context.flushCommandBuffer(sBuffer());
-#endif
-}
-
-RenderPass& RenderPassManager::addRenderPass(const stringImpl& renderPassName,
-                                             U8 orderKey,
-                                             RenderStage renderStage) {
-    assert(!renderPassName.empty());
-
-    _renderPasses.push_back(std::make_shared<RenderPass>(*this, _context, renderPassName, orderKey, renderStage));
-<<<<<<< HEAD
-    //Secondary command buffers. Used in a threaded fashion
-=======
->>>>>>> 42fc49a0
-    _renderPassCommandBuffer.push_back(GFX::allocateCommandBuffer(true));
-
-    std::shared_ptr<RenderPass>& item = _renderPasses.back();
-
-    eastl::sort(eastl::begin(_renderPasses),
-                eastl::end(_renderPasses),
-                [](const std::shared_ptr<RenderPass>& a, const std::shared_ptr<RenderPass>& b) -> bool {
-                      return a->sortKey() < b->sortKey();
-                });
-
-    return *item;
-}
-
-void RenderPassManager::removeRenderPass(const stringImpl& name) {
-    for (vectorEASTL<std::shared_ptr<RenderPass>>::iterator it = eastl::begin(_renderPasses);
-         it != eastl::end(_renderPasses); ++it) {
-        if ((*it)->name().compare(name) == 0) {
-            _renderPasses.erase(it);
-            // Remove one command buffer
-            GFX::CommandBuffer* buf = _renderPassCommandBuffer.back();
-            GFX::deallocateCommandBuffer(buf, true);
-            _renderPassCommandBuffer.pop_back();
-            break;
-        }
-    }
-}
-
-U16 RenderPassManager::getLastTotalBinSize(RenderStage renderStage) const {
-    return getPassForStage(renderStage).getLastTotalBinSize();
-}
-
-RenderPass& RenderPassManager::getPassForStage(RenderStage renderStage) {
-    for (std::shared_ptr<RenderPass>& pass : _renderPasses) {
-        if (pass->stageFlag() == renderStage) {
-            return *pass;
-        }
-    }
-
-    DIVIDE_UNEXPECTED_CALL();
-    return *_renderPasses.front();
-}
-
-const RenderPass& RenderPassManager::getPassForStage(RenderStage renderStage) const {
-    for (const std::shared_ptr<RenderPass>& pass : _renderPasses) {
-        if (pass->stageFlag() == renderStage) {
-            return *pass;
-        }
-    }
-
-    DIVIDE_UNEXPECTED_CALL();
-    return *_renderPasses.front();
-}
-
-const RenderPass::BufferData& 
-RenderPassManager::getBufferData(RenderStage renderStage, I32 bufferIndex) const {
-    return getPassForStage(renderStage).getBufferData(bufferIndex);
-}
-
-RenderPass::BufferData&
-RenderPassManager::getBufferData(RenderStage renderStage, I32 bufferIndex) {
-    return getPassForStage(renderStage).getBufferData(bufferIndex);
-}
-
-/// Prepare the list of visible nodes for rendering
-GFXDevice::NodeData RenderPassManager::processVisibleNode(SceneGraphNode* node, bool isOcclusionCullable, const SceneRenderState& sceneRenderState, const mat4<F32>& viewMatrix) const {
-    GFXDevice::NodeData dataOut;
-
-    RenderingComponent* const renderable = node->get<RenderingComponent>();
-    TransformComponent* const transform = node->get<TransformComponent>();
-
-    // Extract transform data (if available)
-    // (Nodes without transforms are considered as using identity matrices)
-    if (transform) {
-        // ... get the node's world matrix properly interpolated
-        if (Config::USE_FIXED_TIMESTEP) {
-            dataOut._worldMatrix.set(transform->getWorldMatrix(_context.getFrameInterpolationFactor()));
-        } else {
-            dataOut._worldMatrix.set(transform->getWorldMatrix());
-        }
-
-        dataOut._normalMatrixWV.set(dataOut._worldMatrix);
-        if (!transform->isUniformScaled()) {
-            // Non-uniform scaling requires an inverseTranspose to negate
-            // scaling contribution but preserve rotation
-            dataOut._normalMatrixWV.setRow(3, 0.0f, 0.0f, 0.0f, 1.0f);
-            dataOut._normalMatrixWV.inverseTranspose();
-            dataOut._normalMatrixWV.mat[15] = 0.0f;
-        }
-        dataOut._normalMatrixWV.setRow(3, 0.0f, 0.0f, 0.0f, 0.0f);
-
-        // Calculate the normal matrix (world * view)
-        dataOut._normalMatrixWV *= viewMatrix;
-    }
-
-    // Since the normal matrix is 3x3, we can use the extra row and column to store additional data
-    if (sceneRenderState.isEnabledOption(SceneRenderState::RenderOptions::PLAY_ANIMATIONS)) {
-        AnimationComponent* const animComp = node->get<AnimationComponent>();
-        dataOut._normalMatrixWV.element(0, 3) = to_F32(animComp && animComp->playAnimations() ? animComp->boneCount() : 0);
-    } else {
-        dataOut._normalMatrixWV.element(0, 3) = 0.0f;
-    }
-    dataOut._normalMatrixWV.setRow(3, node->get<BoundsComponent>()->getBoundingSphere().asVec4());
-    // Get the material property matrix (alpha test, texture count, texture operation, etc.)
-    renderable->getRenderingProperties(dataOut._properties, dataOut._normalMatrixWV.element(1, 3), dataOut._normalMatrixWV.element(2, 3));
-    // Get the colour matrix (diffuse, specular, etc.)
-    renderable->getMaterialColourMatrix(dataOut._colourMatrix);
-
-    //set properties.w to -1 to skip occlusion culling for the node
-    dataOut._properties.w = isOcclusionCullable ? 1.0f : -1.0f;
-
-    return dataOut;
-}
-
-void RenderPassManager::refreshNodeData(RenderStagePass stagePass, const PassParams& params, GFX::CommandBuffer& bufferInOut) {
-    const SceneRenderState& sceneRenderState = parent().sceneManager().getActiveScene().renderState();
-
-    U16 queueSize = 0;
-    RenderQueue::SortedQueues sortedQueues = getQueue().getSortedQueues(stagePass._stage, queueSize);
-
-    const mat4<F32>& viewMatrix = params._camera->getViewMatrix();
-<<<<<<< HEAD
-
-    g_nodeData.resize(0);
-    g_nodeData.reserve(queueSize * Config::MAX_VISIBLE_NODES);
-
-=======
-    g_nodeData.resize(0);
-    g_nodeData.reserve(sortedQueues.size() * Config::MAX_VISIBLE_NODES);
-
->>>>>>> 42fc49a0
-    g_drawCommands.resize(0);
-    g_drawCommands.reserve(Config::MAX_VISIBLE_NODES);
-
-    for (const vectorEASTL<SceneGraphNode*>& queue : sortedQueues) {
-        for (SceneGraphNode* node : queue) {
-            RenderingComponent& renderable = *node->get<RenderingComponent>();
-            Attorney::RenderingCompRenderPass::setDataIndex(renderable, to_U32(g_nodeData.size()));
-            if (Attorney::RenderingCompRenderPass::hasDrawCommands(renderable, stagePass._stage)) {
-                g_nodeData.push_back(processVisibleNode(node, renderable.renderOptionEnabled(RenderingComponent::RenderOptions::IS_OCCLUSION_CULLABLE), sceneRenderState, viewMatrix));
-                Attorney::RenderingCompRenderPass::updateDrawCommands(renderable, stagePass._stage, g_drawCommands);
-            }
-        }
-    }
-
-    RenderPass::BufferData& bufferData = getBufferData(stagePass._stage, params._pass);
-    bufferData._lastCommandCount = to_U32(g_drawCommands.size());
-
-    assert(bufferData._lastCommandCount >= to_U32(g_nodeData.size()));
-    // If the buffer update required is large enough, just replace the entire thing
-    if (g_nodeData.size() > Config::MAX_VISIBLE_NODES / 2) {
-        bufferData._renderData->writeData(g_nodeData.data());
-    } else { // Otherwise, just update the needed range to save bandwidth
-        bufferData._renderData->writeData(0, g_nodeData.size(), g_nodeData.data());
-    }
-
-    bufferData._cmdBuffer->writeData(g_drawCommands.data());
-
-    ShaderBufferBinding shaderBufferCmds;
-    shaderBufferCmds._binding = ShaderBufferLocation::CMD_BUFFER;
-    shaderBufferCmds._buffer = bufferData._cmdBuffer;
-
-    ShaderBufferBinding shaderBufferData;
-    shaderBufferData._binding = ShaderBufferLocation::NODE_INFO;
-    shaderBufferData._buffer = bufferData._renderData;
-    shaderBufferData._range = vec2<U16>(0, to_U16(g_nodeData.size()));
-
-    GFX::BindDescriptorSetsCommand descriptorSetCmd;
-    descriptorSetCmd._set = _context.newDescriptorSet();
-    descriptorSetCmd._set->_shaderBuffers.emplace_back(shaderBufferCmds);
-    descriptorSetCmd._set->_shaderBuffers.emplace_back(shaderBufferData);
-    GFX::EnqueueCommand(bufferInOut, descriptorSetCmd);
-}
-
-void RenderPassManager::buildDrawCommands(RenderStagePass stagePass, const PassParams& params, bool refresh, GFX::CommandBuffer& bufferInOut)
-{
-    const SceneRenderState& sceneRenderState = parent().sceneManager().getActiveScene().renderState();
-
-    U16 queueSize = 0;
-    RenderQueue::SortedQueues sortedQueues = getQueue().getSortedQueues(stagePass._stage, queueSize);
-    for (const vectorEASTL<SceneGraphNode*>& queue : sortedQueues) {
-        for (SceneGraphNode* node : queue) {
-            Attorney::RenderingCompRenderPass::prepareDrawPackage(*node->get<RenderingComponent>(), *params._camera, sceneRenderState, stagePass);
-        }
-    }
-
-    if (refresh) {
-        refreshNodeData(stagePass, params, bufferInOut);
-    }
-}
-
-void RenderPassManager::prepareRenderQueues(RenderStagePass stagePass, const PassParams& params, bool refreshNodeData, GFX::CommandBuffer& bufferInOut) {
-    const RenderPassCuller::VisibleNodeList& visibleNodes = refreshNodeData ? Attorney::SceneManagerRenderPass::cullScene(parent().sceneManager(), stagePass, *params._camera)
-                                                                            : parent().sceneManager().getVisibleNodesCache(params._stage);
-
-    RenderQueue& queue = getQueue();
-    queue.refresh(stagePass._stage);
-    const vec3<F32>& eyePos = params._camera->getEye();
-    for (const RenderPassCuller::VisibleNode& node : visibleNodes) {
-        queue.addNodeToQueue(*node._node, stagePass, eyePos);
-    }
-    // Sort all bins
-    queue.sort(stagePass);
-
-    vectorEASTL<RenderPackage*>& packageQueue = _renderQueues[to_base(stagePass._stage)];
-    packageQueue.resize(0);
-    packageQueue.reserve(Config::MAX_VISIBLE_NODES);
-
-    queue.populateRenderQueues(stagePass,
-                               stagePass._passType == RenderPassType::OIT_PASS
-                                                   ? RenderBinType::RBT_TRANSLUCENT
-                                                   : RenderBinType::RBT_COUNT,
-                               packageQueue);
-
-    buildDrawCommands(stagePass, params, refreshNodeData, bufferInOut);
-}
-
-void RenderPassManager::prePass(const PassParams& params, const RenderTarget& target, GFX::CommandBuffer& bufferInOut) {
-    GFX::BeginDebugScopeCommand beginDebugScopeCmd;
-    beginDebugScopeCmd._scopeID = 0;
-    beginDebugScopeCmd._scopeName = " - PrePass";
-    GFX::EnqueueCommand(bufferInOut, beginDebugScopeCmd);
-
-    // PrePass requires a depth buffer
-    bool doPrePass = params._doPrePass && target.getAttachment(RTAttachmentType::Depth, 0).used();
-
-    if (doPrePass && params._target._usage != RenderTargetUsage::COUNT) {
-        RenderStagePass stagePass(params._stage, RenderPassType::DEPTH_PASS);
-        prepareRenderQueues(stagePass, params, true, bufferInOut);
-
-        if (params._bindTargets) {
-            GFX::BeginRenderPassCommand beginRenderPassCommand;
-            beginRenderPassCommand._target = params._target;
-            beginRenderPassCommand._descriptor = RenderTarget::defaultPolicyDepthOnly();
-            beginRenderPassCommand._name = "DO_PRE_PASS";
-            GFX::EnqueueCommand(bufferInOut, beginRenderPassCommand);
-        }
-
-        renderQueueToSubPasses(stagePass, bufferInOut);
-
-        Attorney::SceneManagerRenderPass::postRender(parent().sceneManager(), stagePass, *params._camera, bufferInOut);
-
-        if (params._bindTargets) {
-            GFX::EndRenderPassCommand endRenderPassCommand;
-            GFX::EnqueueCommand(bufferInOut, endRenderPassCommand);
-        }
-    }
-
-    GFX::EndDebugScopeCommand endDebugScopeCmd;
-    GFX::EnqueueCommand(bufferInOut, endDebugScopeCmd);
-}
-
-void RenderPassManager::mainPass(const PassParams& params, RenderTarget& target, GFX::CommandBuffer& bufferInOut) {
-    GFX::BeginDebugScopeCommand beginDebugScopeCmd;
-    beginDebugScopeCmd._scopeID = 1;
-    beginDebugScopeCmd._scopeName = " - MainPass";
-    GFX::EnqueueCommand(bufferInOut, beginDebugScopeCmd);
-
-    SceneManager& sceneManager = parent().sceneManager();
-
-    RenderStagePass stagePass(params._stage, RenderPassType::COLOUR_PASS);
-    prepareRenderQueues(stagePass, params, !params._doPrePass, bufferInOut);
-
-    if (params._target._usage != RenderTargetUsage::COUNT) {
-        bool drawToDepth = true;
-        if (params._stage != RenderStage::SHADOW) {
-            Attorney::SceneManagerRenderPass::preRender(sceneManager, stagePass, *params._camera, target, bufferInOut);
-            if (params._doPrePass) {
-                drawToDepth = Config::DEBUG_HIZ_CULLING;
-            }
-        }
-
-        if (params._stage == RenderStage::DISPLAY) {
-            GFX::BindDescriptorSetsCommand bindDescriptorSets;
-            bindDescriptorSets._set = _context.newDescriptorSet();
-            // Bind the depth buffers
-            TextureData depthBufferTextureData = target.getAttachment(RTAttachmentType::Depth, 0).texture()->getData();
-            bindDescriptorSets._set->_textureData.addTexture(depthBufferTextureData, to_U8(ShaderProgram::TextureUsage::DEPTH));
-
-            const RTAttachment& velocityAttachment = target.getAttachment(RTAttachmentType::Colour, to_U8(GFXDevice::ScreenTargets::VELOCITY));
-            if (velocityAttachment.used()) {
-                const Texture_ptr& prevDepthTexture = _context.getPrevDepthBuffer();
-                TextureData prevDepthData = (prevDepthTexture ? prevDepthTexture->getData() : depthBufferTextureData);
-                bindDescriptorSets._set->_textureData.addTexture(prevDepthData, to_U8(ShaderProgram::TextureUsage::DEPTH_PREV));
-            }
-
-            GFX::EnqueueCommand(bufferInOut, bindDescriptorSets);
-        }
-
-        RTDrawDescriptor& drawPolicy = 
-            params._drawPolicy ? *params._drawPolicy
-                               : (!Config::DEBUG_HIZ_CULLING ? RenderTarget::defaultPolicyKeepDepth()
-                                                             : RenderTarget::defaultPolicy());
-
-        drawPolicy.drawMask().setEnabled(RTAttachmentType::Depth, 0, drawToDepth);
-
-        if (params._bindTargets) {
-            GFX::BeginRenderPassCommand beginRenderPassCommand;
-            beginRenderPassCommand._target = params._target;
-            beginRenderPassCommand._descriptor = drawPolicy;
-            beginRenderPassCommand._name = "DO_MAIN_PASS";
-            GFX::EnqueueCommand(bufferInOut, beginRenderPassCommand);
-        }
-
-        // We try and render translucent items in the shadow pass and due some alpha-discard tricks
-        renderQueueToSubPasses(stagePass, bufferInOut);
-
-        Attorney::SceneManagerRenderPass::postRender(sceneManager, stagePass, *params._camera, bufferInOut);
-
-        if (params._stage == RenderStage::DISPLAY) {
-            /// These should be OIT rendered as well since things like debug nav meshes have translucency
-            Attorney::SceneManagerRenderPass::debugDraw(sceneManager, stagePass, *params._camera, bufferInOut);
-        }
-
-        if (params._bindTargets) {
-            GFX::EndRenderPassCommand endRenderPassCommand;
-            GFX::EnqueueCommand(bufferInOut, endRenderPassCommand);
-        }
-    }
-
-    GFX::EndDebugScopeCommand endDebugScopeCmd;
-    GFX::EnqueueCommand(bufferInOut, endDebugScopeCmd);
-}
-
-void RenderPassManager::woitPass(const PassParams& params, const RenderTarget& target, GFX::CommandBuffer& bufferInOut) {
-    PipelineDescriptor pipelineDescriptor;
-    pipelineDescriptor._stateHash = _context.get2DStateBlock();
-    pipelineDescriptor._shaderProgramHandle = _OITCompositionShader->getID();
-    Pipeline* pipeline = _context.newPipeline(pipelineDescriptor);
-
-    RenderStagePass stagePass(params._stage, RenderPassType::OIT_PASS);
-    prepareRenderQueues(stagePass, params, false, bufferInOut);
-
-    // Weighted Blended Order Independent Transparency
-    for (U8 i = 0; i < /*2*/1; ++i) {
-        GFX::BeginDebugScopeCommand beginDebugScopeCmd;
-        beginDebugScopeCmd._scopeID = 2;
-        beginDebugScopeCmd._scopeName = Util::StringFormat(" - W-OIT Pass %d", to_U32(i)).c_str();
-        GFX::EnqueueCommand(bufferInOut, beginDebugScopeCmd);
-
-        //RenderPackage::MinQuality quality = i == 0 ? RenderPackage::MinQuality::FULL : RenderPackage::MinQuality::LOW;
-        if (renderQueueSize(stagePass) > 0) {
-            RenderTargetUsage rtUsage = i == 0 ? RenderTargetUsage::OIT_FULL_RES : RenderTargetUsage::OIT_QUARTER_RES;
-
-            RenderTarget& oitTarget = _context.renderTargetPool().renderTarget(RenderTargetID(rtUsage));
-
-            // Step1: Draw translucent items into the accumulation and revealage buffers
-            GFX::BeginRenderPassCommand beginRenderPassOitCmd;
-            beginRenderPassOitCmd._name = Util::StringFormat("DO_OIT_PASS_1_%s", (i == 0 ? "HIGH" : "LOW")).c_str();
-            beginRenderPassOitCmd._target = RenderTargetID(rtUsage);
-            {
-                RTBlendState& state0 = beginRenderPassOitCmd._descriptor.blendState(to_U8(GFXDevice::ScreenTargets::ACCUMULATION));
-                state0._blendProperties._blendSrc = BlendProperty::ONE;
-                state0._blendProperties._blendDest = BlendProperty::ONE;
-                state0._blendProperties._blendOp = BlendOperation::ADD;
-
-                RTBlendState& state1 = beginRenderPassOitCmd._descriptor.blendState(to_U8(GFXDevice::ScreenTargets::REVEALAGE));
-                state1._blendProperties._blendSrc = BlendProperty::ZERO;
-                state1._blendProperties._blendDest = BlendProperty::INV_SRC_COLOR;
-                state1._blendProperties._blendOp = BlendOperation::ADD;
-            }
-            // Don't clear our screen target. That would be BAD.
-            beginRenderPassOitCmd._descriptor.clearColour(to_U8(GFXDevice::ScreenTargets::MODULATE), false);
-            // Don't clear and don't write to depth buffer
-            beginRenderPassOitCmd._descriptor.disableState(RTDrawDescriptor::State::CLEAR_DEPTH_BUFFER);
-            beginRenderPassOitCmd._descriptor.drawMask().setEnabled(RTAttachmentType::Depth, 0, false);
-            GFX::EnqueueCommand(bufferInOut, beginRenderPassOitCmd);
-
-            renderQueueToSubPasses(stagePass, bufferInOut/*, quality*/);
-
-            GFX::EndRenderPassCommand endRenderPassOitCmd;
-            GFX::EnqueueCommand(bufferInOut, endRenderPassOitCmd);
-
-            // Step2: Composition pass
-            // Don't clear depth & colours and do not write to the depth buffer
-            GFX::BeginRenderPassCommand beginRenderPassCompCmd;
-            beginRenderPassCompCmd._name = Util::StringFormat("DO_OIT_PASS_2_%s", (i == 0 ? "HIGH" : "LOW")).c_str();
-            beginRenderPassCompCmd._target = RenderTargetID(RenderTargetUsage::SCREEN);
-            beginRenderPassCompCmd._descriptor.disableState(RTDrawDescriptor::State::CLEAR_DEPTH_BUFFER);
-            beginRenderPassCompCmd._descriptor.disableState(RTDrawDescriptor::State::CLEAR_COLOUR_BUFFERS);
-            beginRenderPassCompCmd._descriptor.drawMask().setEnabled(RTAttachmentType::Depth, 0, false);
-            {
-                RTBlendState& state0 = beginRenderPassCompCmd._descriptor.blendState(to_U8(GFXDevice::ScreenTargets::ALBEDO));
-                state0._blendProperties._blendOp = BlendOperation::ADD;
-#if defined(USE_COLOUR_WOIT)
-                state0._blendProperties._blendSrc = BlendProperty::INV_SRC_ALPHA;
-                state0._blendProperties._blendDest = BlendProperty::ONE;
-#else
-                state0._blendProperties._blendSrc = BlendProperty::SRC_ALPHA;
-                state0._blendProperties._blendDest = BlendProperty::INV_SRC_ALPHA;
-#endif
-            }
-            GFX::EnqueueCommand(bufferInOut, beginRenderPassCompCmd);
-
-            GFX::BindPipelineCommand bindPipelineCmd;
-            bindPipelineCmd._pipeline = pipeline;
-            GFX::EnqueueCommand(bufferInOut, bindPipelineCmd);
-
-            TextureData accum = oitTarget.getAttachment(RTAttachmentType::Colour, to_U8(GFXDevice::ScreenTargets::ACCUMULATION)).texture()->getData();
-            TextureData revealage = oitTarget.getAttachment(RTAttachmentType::Colour, to_U8(GFXDevice::ScreenTargets::REVEALAGE)).texture()->getData();
-
-            GFX::BindDescriptorSetsCommand descriptorSetCmd;
-            descriptorSetCmd._set = _context.newDescriptorSet();
-            descriptorSetCmd._set->_textureData.addTexture(accum, to_base(ShaderProgram::TextureUsage::UNIT0));
-            descriptorSetCmd._set->_textureData.addTexture(revealage, to_base(ShaderProgram::TextureUsage::UNIT1));
-            GFX::EnqueueCommand(bufferInOut, descriptorSetCmd);
-
-            GFX::DrawCommand drawCmd;
-            GenericDrawCommand drawCommand;
-            drawCommand._primitiveType = PrimitiveType::TRIANGLES;
-            drawCommand._drawCount = 1;
-            drawCmd._drawCommands.push_back(drawCommand);
-            GFX::EnqueueCommand(bufferInOut, drawCmd);
-
-            GFX::EndRenderPassCommand endRenderPassCompCmd;
-            GFX::EnqueueCommand(bufferInOut, endRenderPassCompCmd);
-        }
-
-        GFX::EndDebugScopeCommand endDebugScopeCmd;
-        GFX::EnqueueCommand(bufferInOut, endDebugScopeCmd);
-    }
-}
-
-void RenderPassManager::doCustomPass(PassParams& params, GFX::CommandBuffer& bufferInOut) {
-    Attorney::SceneManagerRenderPass::prepareLightData(parent().sceneManager(), params._stage, *params._camera);
-
-    // Tell the Rendering API to draw from our desired PoV
-    GFX::SetCameraCommand setCameraCommand;
-    setCameraCommand._camera = params._camera;
-    GFX::EnqueueCommand(bufferInOut, setCameraCommand);
-
-    GFX::SetClipPlanesCommand setClipPlanesCommand;
-    setClipPlanesCommand._clippingPlanes = params._clippingPlanes;
-    GFX::EnqueueCommand(bufferInOut, setClipPlanesCommand);
-
-    RenderTarget& target = _context.renderTargetPool().renderTarget(params._target);
-
-    GFX::BeginDebugScopeCommand beginDebugScopeCmd;
-    beginDebugScopeCmd._scopeID = 0;
-    beginDebugScopeCmd._scopeName = Util::StringFormat("Custom pass ( %s )", TypeUtil::renderStageToString(params._stage)).c_str();
-    GFX::EnqueueCommand(bufferInOut, beginDebugScopeCmd);
-
-    prePass(params, target, bufferInOut);
-
-    if (params._occlusionCull) {
-        _context.constructHIZ(params._target, bufferInOut);
-        _context.occlusionCull(getBufferData(params._stage, params._pass), target.getAttachment(RTAttachmentType::Depth, 0).texture(), bufferInOut);
-        if (params._stage == RenderStage::DISPLAY) {
-            _context.updateCullCount(bufferInOut);
-        }
-    }
-
-    mainPass(params, target, bufferInOut);
-    woitPass(params, target, bufferInOut);
-
-    GFX::EndDebugScopeCommand endDebugScopeCmd;
-    GFX::EnqueueCommand(bufferInOut, endDebugScopeCmd);
-}
-
-
-// TEMP
-U32 RenderPassManager::renderQueueSize(RenderStagePass stagePass, RenderPackage::MinQuality qualityRequirement) const {
-    const vectorEASTL<RenderPackage*>& queue = _renderQueues[to_base(stagePass._stage)];
-    if (qualityRequirement == RenderPackage::MinQuality::COUNT) {
-        return to_U32(queue.size());
-    }
-
-    U32 size = 0;
-    for (const RenderPackage* item : queue) {
-        if (item->qualityRequirement() == qualityRequirement) {
-            ++size;
-        }
-    }
-
-    return size;
-}
-
-void RenderPassManager::renderQueueToSubPasses(RenderStagePass stagePass, GFX::CommandBuffer& commandsInOut, RenderPackage::MinQuality qualityRequirement) const {
-    const vectorEASTL<RenderPackage*>& queue = _renderQueues[to_base(stagePass._stage)];
-
-    bool cacheMiss = false;
-    if (qualityRequirement == RenderPackage::MinQuality::COUNT) {
-        for (RenderPackage* item : queue) {
-            commandsInOut.add(Attorney::RenderPackageRenderPassManager::buildAndGetCommandBuffer(*item, cacheMiss));
-        }
-    } else {
-        for (RenderPackage* item : queue) {
-            if (item->qualityRequirement() == qualityRequirement) {
-                commandsInOut.add(Attorney::RenderPackageRenderPassManager::buildAndGetCommandBuffer(*item, cacheMiss));
-            }
-        }
-    }
-}
-
+#include "stdafx.h"
+
+#include "Headers/RenderPassManager.h"
+
+#include "Core/Headers/Kernel.h"
+#include "Core/Headers/TaskPool.h"
+#include "Core/Headers/StringHelper.h"
+#include "Core/Headers/PlatformContext.h"
+#include "Core/Time/Headers/ProfileTimer.h"
+#include "Managers/Headers/SceneManager.h"
+#include "Rendering/Camera/Headers/Camera.h"
+#include "Rendering/PostFX/Headers/PostFX.h"
+#include "Rendering/RenderPass/Headers/RenderQueue.h"
+#include "Platform/Video/Textures/Headers/Texture.h"
+#include "Platform/Video/Buffers/ShaderBuffer/Headers/ShaderBuffer.h"
+
+#ifndef USE_COLOUR_WOIT
+//#define USE_COLOUR_WOIT
+#endif
+
+namespace Divide {
+
+namespace {
+    thread_local vectorEASTL<GFXDevice::NodeData> g_nodeData;
+    thread_local vectorEASTL<IndirectDrawCommand> g_drawCommands;
+};
+
+RenderPassManager::RenderPassManager(Kernel& parent, GFXDevice& context)
+    : KernelComponent(parent),
+     _renderQueue(parent),
+     _context(context),
+     _postFxRenderTimer(&Time::ADD_TIMER("PostFX Timer"))
+{
+    ResourceDescriptor shaderDesc("OITComposition");
+    _OITCompositionShader = CreateResource<ShaderProgram>(parent.resourceCache(), shaderDesc);
+    _renderPassCommandBuffer.push_back(GFX::allocateCommandBuffer(true));
+}
+
+RenderPassManager::~RenderPassManager()
+{
+    for (GFX::CommandBuffer*& buf : _renderPassCommandBuffer) {
+        GFX::deallocateCommandBuffer(buf, true);
+    }
+}
+
+void RenderPassManager::render(SceneRenderState& sceneRenderState) {
+    TaskPriority priority = Config::USE_THREADED_COMMAND_GENERATION ? TaskPriority::DONT_CARE : TaskPriority::REALTIME;
+
+    TaskPool& pool = parent().platformContext().taskPool();
+    TaskHandle renderTask = CreateTask(pool, DELEGATE_CBK<void, const Task&>());
+
+    U8 renderPassCount = to_U8(_renderPasses.size());
+
+    for (U8 i = 0; i < renderPassCount; ++i) {
+        std::shared_ptr<RenderPass>& rp = _renderPasses[i];
+        GFX::CommandBuffer& buf = *_renderPassCommandBuffer[i];
+        CreateTask(pool,
+                   &renderTask,
+                   [&rp, &buf, &sceneRenderState](const Task& parentTask) {
+                       buf.clear();
+                       rp->render(sceneRenderState, buf);
+                       buf.batch();
+                   }).startTask(priority);
+    }
+
+    CreateTask(pool,
+               &renderTask,
+               [this](const Task& parentTask) {
+                  Time::ScopedTimer time3(*_postFxRenderTimer);
+                  GFX::CommandBuffer& buf = *_renderPassCommandBuffer.back();
+                  buf.clear();
+                  PostFX::instance().apply(buf);
+                  buf.batch();
+               }).startTask(priority);
+
+    renderTask.startTask(priority).wait();
+
+    //ToDo: Maybe handle this differently?
+#if 0 //Direct render and clear
+    for (vec_size_eastl i = 0; i < _renderPassCommandBuffer.size(); ++i) {
+        _context.flushCommandBuffer(*_renderPassCommandBuffer[i]);
+    }
+#else // Maybe better batching and validation?
+    GFX::ScopedCommandBuffer sBuffer(GFX::allocateScopedCommandBuffer());
+    for (vec_size_eastl i = 0; i < _renderPassCommandBuffer.size(); ++i) {
+        GFX::CommandBuffer& buf = *_renderPassCommandBuffer[i];
+        sBuffer().add(buf);
+    }
+    _context.flushCommandBuffer(sBuffer());
+#endif
+}
+
+RenderPass& RenderPassManager::addRenderPass(const stringImpl& renderPassName,
+                                             U8 orderKey,
+                                             RenderStage renderStage) {
+    assert(!renderPassName.empty());
+
+    _renderPasses.push_back(std::make_shared<RenderPass>(*this, _context, renderPassName, orderKey, renderStage));
+    //Secondary command buffers. Used in a threaded fashion
+    _renderPassCommandBuffer.push_back(GFX::allocateCommandBuffer(true));
+
+    std::shared_ptr<RenderPass>& item = _renderPasses.back();
+
+    eastl::sort(eastl::begin(_renderPasses),
+                eastl::end(_renderPasses),
+                [](const std::shared_ptr<RenderPass>& a, const std::shared_ptr<RenderPass>& b) -> bool {
+                      return a->sortKey() < b->sortKey();
+                });
+
+    return *item;
+}
+
+void RenderPassManager::removeRenderPass(const stringImpl& name) {
+    for (vectorEASTL<std::shared_ptr<RenderPass>>::iterator it = eastl::begin(_renderPasses);
+         it != eastl::end(_renderPasses); ++it) {
+        if ((*it)->name().compare(name) == 0) {
+            _renderPasses.erase(it);
+            // Remove one command buffer
+            GFX::CommandBuffer* buf = _renderPassCommandBuffer.back();
+            GFX::deallocateCommandBuffer(buf, true);
+            _renderPassCommandBuffer.pop_back();
+            break;
+        }
+    }
+}
+
+U16 RenderPassManager::getLastTotalBinSize(RenderStage renderStage) const {
+    return getPassForStage(renderStage).getLastTotalBinSize();
+}
+
+RenderPass& RenderPassManager::getPassForStage(RenderStage renderStage) {
+    for (std::shared_ptr<RenderPass>& pass : _renderPasses) {
+        if (pass->stageFlag() == renderStage) {
+            return *pass;
+        }
+    }
+
+    DIVIDE_UNEXPECTED_CALL();
+    return *_renderPasses.front();
+}
+
+const RenderPass& RenderPassManager::getPassForStage(RenderStage renderStage) const {
+    for (const std::shared_ptr<RenderPass>& pass : _renderPasses) {
+        if (pass->stageFlag() == renderStage) {
+            return *pass;
+        }
+    }
+
+    DIVIDE_UNEXPECTED_CALL();
+    return *_renderPasses.front();
+}
+
+const RenderPass::BufferData& 
+RenderPassManager::getBufferData(RenderStage renderStage, I32 bufferIndex) const {
+    return getPassForStage(renderStage).getBufferData(bufferIndex);
+}
+
+RenderPass::BufferData&
+RenderPassManager::getBufferData(RenderStage renderStage, I32 bufferIndex) {
+    return getPassForStage(renderStage).getBufferData(bufferIndex);
+}
+
+/// Prepare the list of visible nodes for rendering
+GFXDevice::NodeData RenderPassManager::processVisibleNode(SceneGraphNode* node, bool isOcclusionCullable, const SceneRenderState& sceneRenderState, const mat4<F32>& viewMatrix) const {
+    GFXDevice::NodeData dataOut;
+
+    RenderingComponent* const renderable = node->get<RenderingComponent>();
+    TransformComponent* const transform = node->get<TransformComponent>();
+
+    // Extract transform data (if available)
+    // (Nodes without transforms are considered as using identity matrices)
+    if (transform) {
+        // ... get the node's world matrix properly interpolated
+        if (Config::USE_FIXED_TIMESTEP) {
+            dataOut._worldMatrix.set(transform->getWorldMatrix(_context.getFrameInterpolationFactor()));
+        } else {
+            dataOut._worldMatrix.set(transform->getWorldMatrix());
+        }
+
+        dataOut._normalMatrixWV.set(dataOut._worldMatrix);
+        if (!transform->isUniformScaled()) {
+            // Non-uniform scaling requires an inverseTranspose to negate
+            // scaling contribution but preserve rotation
+            dataOut._normalMatrixWV.setRow(3, 0.0f, 0.0f, 0.0f, 1.0f);
+            dataOut._normalMatrixWV.inverseTranspose();
+            dataOut._normalMatrixWV.mat[15] = 0.0f;
+        }
+        dataOut._normalMatrixWV.setRow(3, 0.0f, 0.0f, 0.0f, 0.0f);
+
+        // Calculate the normal matrix (world * view)
+        dataOut._normalMatrixWV *= viewMatrix;
+    }
+
+    // Since the normal matrix is 3x3, we can use the extra row and column to store additional data
+    if (sceneRenderState.isEnabledOption(SceneRenderState::RenderOptions::PLAY_ANIMATIONS)) {
+        AnimationComponent* const animComp = node->get<AnimationComponent>();
+        dataOut._normalMatrixWV.element(0, 3) = to_F32(animComp && animComp->playAnimations() ? animComp->boneCount() : 0);
+    } else {
+        dataOut._normalMatrixWV.element(0, 3) = 0.0f;
+    }
+    dataOut._normalMatrixWV.setRow(3, node->get<BoundsComponent>()->getBoundingSphere().asVec4());
+    // Get the material property matrix (alpha test, texture count, texture operation, etc.)
+    renderable->getRenderingProperties(dataOut._properties, dataOut._normalMatrixWV.element(1, 3), dataOut._normalMatrixWV.element(2, 3));
+    // Get the colour matrix (diffuse, specular, etc.)
+    renderable->getMaterialColourMatrix(dataOut._colourMatrix);
+
+    //set properties.w to -1 to skip occlusion culling for the node
+    dataOut._properties.w = isOcclusionCullable ? 1.0f : -1.0f;
+
+    return dataOut;
+}
+
+void RenderPassManager::refreshNodeData(RenderStagePass stagePass, const PassParams& params, GFX::CommandBuffer& bufferInOut) {
+    const SceneRenderState& sceneRenderState = parent().sceneManager().getActiveScene().renderState();
+
+    U16 queueSize = 0;
+    RenderQueue::SortedQueues sortedQueues = getQueue().getSortedQueues(stagePass._stage, queueSize);
+
+    const mat4<F32>& viewMatrix = params._camera->getViewMatrix();
+    g_nodeData.resize(0);
+    g_nodeData.reserve(sortedQueues.size() * Config::MAX_VISIBLE_NODES);
+
+    g_drawCommands.resize(0);
+    g_drawCommands.reserve(Config::MAX_VISIBLE_NODES);
+
+    g_drawCommands.resize(0);
+    g_drawCommands.reserve(Config::MAX_VISIBLE_NODES);
+
+    for (const vectorEASTL<SceneGraphNode*>& queue : sortedQueues) {
+        for (SceneGraphNode* node : queue) {
+            RenderingComponent& renderable = *node->get<RenderingComponent>();
+            Attorney::RenderingCompRenderPass::setDataIndex(renderable, to_U32(g_nodeData.size()));
+            if (Attorney::RenderingCompRenderPass::hasDrawCommands(renderable, stagePass._stage)) {
+                g_nodeData.push_back(processVisibleNode(node, renderable.renderOptionEnabled(RenderingComponent::RenderOptions::IS_OCCLUSION_CULLABLE), sceneRenderState, viewMatrix));
+                Attorney::RenderingCompRenderPass::updateDrawCommands(renderable, stagePass._stage, g_drawCommands);
+            }
+        }
+    }
+
+    RenderPass::BufferData& bufferData = getBufferData(stagePass._stage, params._pass);
+    bufferData._lastCommandCount = to_U32(g_drawCommands.size());
+
+    assert(bufferData._lastCommandCount >= to_U32(g_nodeData.size()));
+    // If the buffer update required is large enough, just replace the entire thing
+    if (g_nodeData.size() > Config::MAX_VISIBLE_NODES / 2) {
+        bufferData._renderData->writeData(g_nodeData.data());
+    } else { // Otherwise, just update the needed range to save bandwidth
+        bufferData._renderData->writeData(0, g_nodeData.size(), g_nodeData.data());
+    }
+
+    bufferData._cmdBuffer->writeData(g_drawCommands.data());
+
+    ShaderBufferBinding shaderBufferCmds;
+    shaderBufferCmds._binding = ShaderBufferLocation::CMD_BUFFER;
+    shaderBufferCmds._buffer = bufferData._cmdBuffer;
+
+    ShaderBufferBinding shaderBufferData;
+    shaderBufferData._binding = ShaderBufferLocation::NODE_INFO;
+    shaderBufferData._buffer = bufferData._renderData;
+    shaderBufferData._range = vec2<U16>(0, to_U16(g_nodeData.size()));
+
+    GFX::BindDescriptorSetsCommand descriptorSetCmd;
+    descriptorSetCmd._set = _context.newDescriptorSet();
+    descriptorSetCmd._set->_shaderBuffers.emplace_back(shaderBufferCmds);
+    descriptorSetCmd._set->_shaderBuffers.emplace_back(shaderBufferData);
+    GFX::EnqueueCommand(bufferInOut, descriptorSetCmd);
+}
+
+void RenderPassManager::buildDrawCommands(RenderStagePass stagePass, const PassParams& params, bool refresh, GFX::CommandBuffer& bufferInOut)
+{
+    const SceneRenderState& sceneRenderState = parent().sceneManager().getActiveScene().renderState();
+
+    U16 queueSize = 0;
+    RenderQueue::SortedQueues sortedQueues = getQueue().getSortedQueues(stagePass._stage, queueSize);
+    for (const vectorEASTL<SceneGraphNode*>& queue : sortedQueues) {
+        for (SceneGraphNode* node : queue) {
+            Attorney::RenderingCompRenderPass::prepareDrawPackage(*node->get<RenderingComponent>(), *params._camera, sceneRenderState, stagePass);
+        }
+    }
+
+    if (refresh) {
+        refreshNodeData(stagePass, params, bufferInOut);
+    }
+}
+
+void RenderPassManager::prepareRenderQueues(RenderStagePass stagePass, const PassParams& params, bool refreshNodeData, GFX::CommandBuffer& bufferInOut) {
+    const RenderPassCuller::VisibleNodeList& visibleNodes = refreshNodeData ? Attorney::SceneManagerRenderPass::cullScene(parent().sceneManager(), stagePass, *params._camera)
+                                                                            : parent().sceneManager().getVisibleNodesCache(params._stage);
+
+    RenderQueue& queue = getQueue();
+    queue.refresh(stagePass._stage);
+    const vec3<F32>& eyePos = params._camera->getEye();
+    for (const RenderPassCuller::VisibleNode& node : visibleNodes) {
+        queue.addNodeToQueue(*node._node, stagePass, eyePos);
+    }
+    // Sort all bins
+    queue.sort(stagePass);
+
+    vectorEASTL<RenderPackage*>& packageQueue = _renderQueues[to_base(stagePass._stage)];
+    packageQueue.resize(0);
+    packageQueue.reserve(Config::MAX_VISIBLE_NODES);
+
+    queue.populateRenderQueues(stagePass,
+                               stagePass._passType == RenderPassType::OIT_PASS
+                                                   ? RenderBinType::RBT_TRANSLUCENT
+                                                   : RenderBinType::RBT_COUNT,
+                               packageQueue);
+
+    buildDrawCommands(stagePass, params, refreshNodeData, bufferInOut);
+}
+
+void RenderPassManager::prePass(const PassParams& params, const RenderTarget& target, GFX::CommandBuffer& bufferInOut) {
+    GFX::BeginDebugScopeCommand beginDebugScopeCmd;
+    beginDebugScopeCmd._scopeID = 0;
+    beginDebugScopeCmd._scopeName = " - PrePass";
+    GFX::EnqueueCommand(bufferInOut, beginDebugScopeCmd);
+
+    // PrePass requires a depth buffer
+    bool doPrePass = params._doPrePass && target.getAttachment(RTAttachmentType::Depth, 0).used();
+
+    if (doPrePass && params._target._usage != RenderTargetUsage::COUNT) {
+        RenderStagePass stagePass(params._stage, RenderPassType::DEPTH_PASS);
+        prepareRenderQueues(stagePass, params, true, bufferInOut);
+
+        if (params._bindTargets) {
+            GFX::BeginRenderPassCommand beginRenderPassCommand;
+            beginRenderPassCommand._target = params._target;
+            beginRenderPassCommand._descriptor = RenderTarget::defaultPolicyDepthOnly();
+            beginRenderPassCommand._name = "DO_PRE_PASS";
+            GFX::EnqueueCommand(bufferInOut, beginRenderPassCommand);
+        }
+
+        renderQueueToSubPasses(stagePass, bufferInOut);
+
+        Attorney::SceneManagerRenderPass::postRender(parent().sceneManager(), stagePass, *params._camera, bufferInOut);
+
+        if (params._bindTargets) {
+            GFX::EndRenderPassCommand endRenderPassCommand;
+            GFX::EnqueueCommand(bufferInOut, endRenderPassCommand);
+        }
+    }
+
+    GFX::EndDebugScopeCommand endDebugScopeCmd;
+    GFX::EnqueueCommand(bufferInOut, endDebugScopeCmd);
+}
+
+void RenderPassManager::mainPass(const PassParams& params, RenderTarget& target, GFX::CommandBuffer& bufferInOut) {
+    GFX::BeginDebugScopeCommand beginDebugScopeCmd;
+    beginDebugScopeCmd._scopeID = 1;
+    beginDebugScopeCmd._scopeName = " - MainPass";
+    GFX::EnqueueCommand(bufferInOut, beginDebugScopeCmd);
+
+    SceneManager& sceneManager = parent().sceneManager();
+
+    RenderStagePass stagePass(params._stage, RenderPassType::COLOUR_PASS);
+    prepareRenderQueues(stagePass, params, !params._doPrePass, bufferInOut);
+
+    if (params._target._usage != RenderTargetUsage::COUNT) {
+        bool drawToDepth = true;
+        if (params._stage != RenderStage::SHADOW) {
+            Attorney::SceneManagerRenderPass::preRender(sceneManager, stagePass, *params._camera, target, bufferInOut);
+            if (params._doPrePass) {
+                drawToDepth = Config::DEBUG_HIZ_CULLING;
+            }
+        }
+
+        if (params._stage == RenderStage::DISPLAY) {
+            GFX::BindDescriptorSetsCommand bindDescriptorSets;
+            bindDescriptorSets._set = _context.newDescriptorSet();
+            // Bind the depth buffers
+            TextureData depthBufferTextureData = target.getAttachment(RTAttachmentType::Depth, 0).texture()->getData();
+            bindDescriptorSets._set->_textureData.addTexture(depthBufferTextureData, to_U8(ShaderProgram::TextureUsage::DEPTH));
+
+            const RTAttachment& velocityAttachment = target.getAttachment(RTAttachmentType::Colour, to_U8(GFXDevice::ScreenTargets::VELOCITY));
+            if (velocityAttachment.used()) {
+                const Texture_ptr& prevDepthTexture = _context.getPrevDepthBuffer();
+                TextureData prevDepthData = (prevDepthTexture ? prevDepthTexture->getData() : depthBufferTextureData);
+                bindDescriptorSets._set->_textureData.addTexture(prevDepthData, to_U8(ShaderProgram::TextureUsage::DEPTH_PREV));
+            }
+
+            GFX::EnqueueCommand(bufferInOut, bindDescriptorSets);
+        }
+
+        RTDrawDescriptor& drawPolicy = 
+            params._drawPolicy ? *params._drawPolicy
+                               : (!Config::DEBUG_HIZ_CULLING ? RenderTarget::defaultPolicyKeepDepth()
+                                                             : RenderTarget::defaultPolicy());
+
+        drawPolicy.drawMask().setEnabled(RTAttachmentType::Depth, 0, drawToDepth);
+
+        if (params._bindTargets) {
+            GFX::BeginRenderPassCommand beginRenderPassCommand;
+            beginRenderPassCommand._target = params._target;
+            beginRenderPassCommand._descriptor = drawPolicy;
+            beginRenderPassCommand._name = "DO_MAIN_PASS";
+            GFX::EnqueueCommand(bufferInOut, beginRenderPassCommand);
+        }
+
+        // We try and render translucent items in the shadow pass and due some alpha-discard tricks
+        renderQueueToSubPasses(stagePass, bufferInOut);
+
+        Attorney::SceneManagerRenderPass::postRender(sceneManager, stagePass, *params._camera, bufferInOut);
+
+        if (params._stage == RenderStage::DISPLAY) {
+            /// These should be OIT rendered as well since things like debug nav meshes have translucency
+            Attorney::SceneManagerRenderPass::debugDraw(sceneManager, stagePass, *params._camera, bufferInOut);
+        }
+
+        if (params._bindTargets) {
+            GFX::EndRenderPassCommand endRenderPassCommand;
+            GFX::EnqueueCommand(bufferInOut, endRenderPassCommand);
+        }
+    }
+
+    GFX::EndDebugScopeCommand endDebugScopeCmd;
+    GFX::EnqueueCommand(bufferInOut, endDebugScopeCmd);
+}
+
+void RenderPassManager::woitPass(const PassParams& params, const RenderTarget& target, GFX::CommandBuffer& bufferInOut) {
+    PipelineDescriptor pipelineDescriptor;
+    pipelineDescriptor._stateHash = _context.get2DStateBlock();
+    pipelineDescriptor._shaderProgramHandle = _OITCompositionShader->getID();
+    Pipeline* pipeline = _context.newPipeline(pipelineDescriptor);
+
+    RenderStagePass stagePass(params._stage, RenderPassType::OIT_PASS);
+    prepareRenderQueues(stagePass, params, false, bufferInOut);
+
+    // Weighted Blended Order Independent Transparency
+    for (U8 i = 0; i < /*2*/1; ++i) {
+        GFX::BeginDebugScopeCommand beginDebugScopeCmd;
+        beginDebugScopeCmd._scopeID = 2;
+        beginDebugScopeCmd._scopeName = Util::StringFormat(" - W-OIT Pass %d", to_U32(i)).c_str();
+        GFX::EnqueueCommand(bufferInOut, beginDebugScopeCmd);
+
+        //RenderPackage::MinQuality quality = i == 0 ? RenderPackage::MinQuality::FULL : RenderPackage::MinQuality::LOW;
+        if (renderQueueSize(stagePass) > 0) {
+            RenderTargetUsage rtUsage = i == 0 ? RenderTargetUsage::OIT_FULL_RES : RenderTargetUsage::OIT_QUARTER_RES;
+
+            RenderTarget& oitTarget = _context.renderTargetPool().renderTarget(RenderTargetID(rtUsage));
+
+            // Step1: Draw translucent items into the accumulation and revealage buffers
+            GFX::BeginRenderPassCommand beginRenderPassOitCmd;
+            beginRenderPassOitCmd._name = Util::StringFormat("DO_OIT_PASS_1_%s", (i == 0 ? "HIGH" : "LOW")).c_str();
+            beginRenderPassOitCmd._target = RenderTargetID(rtUsage);
+            {
+                RTBlendState& state0 = beginRenderPassOitCmd._descriptor.blendState(to_U8(GFXDevice::ScreenTargets::ACCUMULATION));
+                state0._blendProperties._blendSrc = BlendProperty::ONE;
+                state0._blendProperties._blendDest = BlendProperty::ONE;
+                state0._blendProperties._blendOp = BlendOperation::ADD;
+
+                RTBlendState& state1 = beginRenderPassOitCmd._descriptor.blendState(to_U8(GFXDevice::ScreenTargets::REVEALAGE));
+                state1._blendProperties._blendSrc = BlendProperty::ZERO;
+                state1._blendProperties._blendDest = BlendProperty::INV_SRC_COLOR;
+                state1._blendProperties._blendOp = BlendOperation::ADD;
+            }
+            // Don't clear our screen target. That would be BAD.
+            beginRenderPassOitCmd._descriptor.clearColour(to_U8(GFXDevice::ScreenTargets::MODULATE), false);
+            // Don't clear and don't write to depth buffer
+            beginRenderPassOitCmd._descriptor.disableState(RTDrawDescriptor::State::CLEAR_DEPTH_BUFFER);
+            beginRenderPassOitCmd._descriptor.drawMask().setEnabled(RTAttachmentType::Depth, 0, false);
+            GFX::EnqueueCommand(bufferInOut, beginRenderPassOitCmd);
+
+            renderQueueToSubPasses(stagePass, bufferInOut/*, quality*/);
+
+            GFX::EndRenderPassCommand endRenderPassOitCmd;
+            GFX::EnqueueCommand(bufferInOut, endRenderPassOitCmd);
+
+            // Step2: Composition pass
+            // Don't clear depth & colours and do not write to the depth buffer
+            GFX::BeginRenderPassCommand beginRenderPassCompCmd;
+            beginRenderPassCompCmd._name = Util::StringFormat("DO_OIT_PASS_2_%s", (i == 0 ? "HIGH" : "LOW")).c_str();
+            beginRenderPassCompCmd._target = RenderTargetID(RenderTargetUsage::SCREEN);
+            beginRenderPassCompCmd._descriptor.disableState(RTDrawDescriptor::State::CLEAR_DEPTH_BUFFER);
+            beginRenderPassCompCmd._descriptor.disableState(RTDrawDescriptor::State::CLEAR_COLOUR_BUFFERS);
+            beginRenderPassCompCmd._descriptor.drawMask().setEnabled(RTAttachmentType::Depth, 0, false);
+            {
+                RTBlendState& state0 = beginRenderPassCompCmd._descriptor.blendState(to_U8(GFXDevice::ScreenTargets::ALBEDO));
+                state0._blendProperties._blendOp = BlendOperation::ADD;
+#if defined(USE_COLOUR_WOIT)
+                state0._blendProperties._blendSrc = BlendProperty::INV_SRC_ALPHA;
+                state0._blendProperties._blendDest = BlendProperty::ONE;
+#else
+                state0._blendProperties._blendSrc = BlendProperty::SRC_ALPHA;
+                state0._blendProperties._blendDest = BlendProperty::INV_SRC_ALPHA;
+#endif
+            }
+            GFX::EnqueueCommand(bufferInOut, beginRenderPassCompCmd);
+
+            GFX::BindPipelineCommand bindPipelineCmd;
+            bindPipelineCmd._pipeline = pipeline;
+            GFX::EnqueueCommand(bufferInOut, bindPipelineCmd);
+
+            TextureData accum = oitTarget.getAttachment(RTAttachmentType::Colour, to_U8(GFXDevice::ScreenTargets::ACCUMULATION)).texture()->getData();
+            TextureData revealage = oitTarget.getAttachment(RTAttachmentType::Colour, to_U8(GFXDevice::ScreenTargets::REVEALAGE)).texture()->getData();
+
+            GFX::BindDescriptorSetsCommand descriptorSetCmd;
+            descriptorSetCmd._set = _context.newDescriptorSet();
+            descriptorSetCmd._set->_textureData.addTexture(accum, to_base(ShaderProgram::TextureUsage::UNIT0));
+            descriptorSetCmd._set->_textureData.addTexture(revealage, to_base(ShaderProgram::TextureUsage::UNIT1));
+            GFX::EnqueueCommand(bufferInOut, descriptorSetCmd);
+
+            GFX::DrawCommand drawCmd;
+            GenericDrawCommand drawCommand;
+            drawCommand._primitiveType = PrimitiveType::TRIANGLES;
+            drawCommand._drawCount = 1;
+            drawCmd._drawCommands.push_back(drawCommand);
+            GFX::EnqueueCommand(bufferInOut, drawCmd);
+
+            GFX::EndRenderPassCommand endRenderPassCompCmd;
+            GFX::EnqueueCommand(bufferInOut, endRenderPassCompCmd);
+        }
+
+        GFX::EndDebugScopeCommand endDebugScopeCmd;
+        GFX::EnqueueCommand(bufferInOut, endDebugScopeCmd);
+    }
+}
+
+void RenderPassManager::doCustomPass(PassParams& params, GFX::CommandBuffer& bufferInOut) {
+    Attorney::SceneManagerRenderPass::prepareLightData(parent().sceneManager(), params._stage, *params._camera);
+
+    // Tell the Rendering API to draw from our desired PoV
+    GFX::SetCameraCommand setCameraCommand;
+    setCameraCommand._camera = params._camera;
+    GFX::EnqueueCommand(bufferInOut, setCameraCommand);
+
+    GFX::SetClipPlanesCommand setClipPlanesCommand;
+    setClipPlanesCommand._clippingPlanes = params._clippingPlanes;
+    GFX::EnqueueCommand(bufferInOut, setClipPlanesCommand);
+
+    RenderTarget& target = _context.renderTargetPool().renderTarget(params._target);
+
+    GFX::BeginDebugScopeCommand beginDebugScopeCmd;
+    beginDebugScopeCmd._scopeID = 0;
+    beginDebugScopeCmd._scopeName = Util::StringFormat("Custom pass ( %s )", TypeUtil::renderStageToString(params._stage)).c_str();
+    GFX::EnqueueCommand(bufferInOut, beginDebugScopeCmd);
+
+    prePass(params, target, bufferInOut);
+
+    if (params._occlusionCull) {
+        _context.constructHIZ(params._target, bufferInOut);
+        _context.occlusionCull(getBufferData(params._stage, params._pass), target.getAttachment(RTAttachmentType::Depth, 0).texture(), bufferInOut);
+        if (params._stage == RenderStage::DISPLAY) {
+            _context.updateCullCount(bufferInOut);
+        }
+    }
+
+    mainPass(params, target, bufferInOut);
+    woitPass(params, target, bufferInOut);
+
+    GFX::EndDebugScopeCommand endDebugScopeCmd;
+    GFX::EnqueueCommand(bufferInOut, endDebugScopeCmd);
+}
+
+
+// TEMP
+U32 RenderPassManager::renderQueueSize(RenderStagePass stagePass, RenderPackage::MinQuality qualityRequirement) const {
+    const vectorEASTL<RenderPackage*>& queue = _renderQueues[to_base(stagePass._stage)];
+    if (qualityRequirement == RenderPackage::MinQuality::COUNT) {
+        return to_U32(queue.size());
+    }
+
+    U32 size = 0;
+    for (const RenderPackage* item : queue) {
+        if (item->qualityRequirement() == qualityRequirement) {
+            ++size;
+        }
+    }
+
+    return size;
+}
+
+void RenderPassManager::renderQueueToSubPasses(RenderStagePass stagePass, GFX::CommandBuffer& commandsInOut, RenderPackage::MinQuality qualityRequirement) const {
+    const vectorEASTL<RenderPackage*>& queue = _renderQueues[to_base(stagePass._stage)];
+
+    bool cacheMiss = false;
+    if (qualityRequirement == RenderPackage::MinQuality::COUNT) {
+        for (RenderPackage* item : queue) {
+            commandsInOut.add(Attorney::RenderPackageRenderPassManager::buildAndGetCommandBuffer(*item, cacheMiss));
+        }
+    } else {
+        for (RenderPackage* item : queue) {
+            if (item->qualityRequirement() == qualityRequirement) {
+                commandsInOut.add(Attorney::RenderPackageRenderPassManager::buildAndGetCommandBuffer(*item, cacheMiss));
+            }
+        }
+    }
+}
+
 };